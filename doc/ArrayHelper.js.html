<!DOCTYPE html>
<html lang="en">
<head>
    
    <meta charset="utf-8">
    <title>ArrayHelper.js - Documentation</title>
    
    
    <script src="scripts/prettify/prettify.js"></script>
    <script src="scripts/prettify/lang-css.js"></script>
    <!--[if lt IE 9]>
      <script src="//html5shiv.googlecode.com/svn/trunk/html5.js"></script>
    <![endif]-->
    <link type="text/css" rel="stylesheet" href="styles/prettify.css">
    <link type="text/css" rel="stylesheet" href="styles/jsdoc.css">
    <script src="scripts/nav.js" defer></script>
    <meta name="viewport" content="width=device-width, initial-scale=1.0">
</head>
<body>

<input type="checkbox" id="nav-trigger" class="nav-trigger" />
<label for="nav-trigger" class="navicon-button x">
  <div class="navicon"></div>
</label>

<label for="nav-trigger" class="overlay"></label>

<nav >
    
    <h2><a href="index.html">Home</a></h2><h3>Classes</h3><ul><li><a href="ArrayHelper.html">ArrayHelper</a><ul class='methods'><li data-type='method'><a href="ArrayHelper.html#.clone">clone</a></li><li data-type='method'><a href="ArrayHelper.html#.contains">contains</a></li><li data-type='method'><a href="ArrayHelper.html#.containsAll">containsAll</a></li><li data-type='method'><a href="ArrayHelper.html#.count">count</a></li><li data-type='method'><a href="ArrayHelper.html#.deepCopy">deepCopy</a></li><li data-type='method'><a href="ArrayHelper.html#.each">each</a></li><li data-type='method'><a href="ArrayHelper.html#.equals">equals</a></li><li data-type='method'><a href="ArrayHelper.html#.get">get</a></li><li data-type='method'><a href="ArrayHelper.html#.intersection">intersection</a></li><li data-type='method'><a href="ArrayHelper.html#.merge">merge</a></li><li data-type='method'><a href="ArrayHelper.html#.print">print</a></li><li data-type='method'><a href="ArrayHelper.html#.remove">remove</a></li><li data-type='method'><a href="ArrayHelper.html#.removeAll">removeAll</a></li><li data-type='method'><a href="ArrayHelper.html#.removeUnique">removeUnique</a></li><li data-type='method'><a href="ArrayHelper.html#.sortByAtomicNumberDesc">sortByAtomicNumberDesc</a></li><li data-type='method'><a href="ArrayHelper.html#.toggle">toggle</a></li><li data-type='method'><a href="ArrayHelper.html#.unique">unique</a></li></ul></li><li><a href="Atom.html">Atom</a><ul class='methods'><li data-type='method'><a href="Atom.html#addAnchoredRing">addAnchoredRing</a></li><li data-type='method'><a href="Atom.html#addNeighbouringElement">addNeighbouringElement</a></li><li data-type='method'><a href="Atom.html#attachPseudoElement">attachPseudoElement</a></li><li data-type='method'><a href="Atom.html#backupRings">backupRings</a></li><li data-type='method'><a href="Atom.html#getAtomicNumber">getAtomicNumber</a></li><li data-type='method'><a href="Atom.html#getAttachedPseudoElements">getAttachedPseudoElements</a></li><li data-type='method'><a href="Atom.html#getAttachedPseudoElementsCount">getAttachedPseudoElementsCount</a></li><li data-type='method'><a href="Atom.html#getMaxBonds">getMaxBonds</a></li><li data-type='method'><a href="Atom.html#getRingbondCount">getRingbondCount</a></li><li data-type='method'><a href="Atom.html#haveCommonRingbond">haveCommonRingbond</a></li><li data-type='method'><a href="Atom.html#isHeteroAtom">isHeteroAtom</a></li><li data-type='method'><a href="Atom.html#neighbouringElementsEqual">neighbouringElementsEqual</a></li><li data-type='method'><a href="Atom.html#restoreRings">restoreRings</a></li></ul></li><li><a href="CanvasWrapper.html">CanvasWrapper</a><ul class='methods'><li data-type='method'><a href="CanvasWrapper.html#clear">clear</a></li><li data-type='method'><a href="CanvasWrapper.html#drawAromaticityRing">drawAromaticityRing</a></li><li data-type='method'><a href="CanvasWrapper.html#drawBall">drawBall</a></li><li data-type='method'><a href="CanvasWrapper.html#drawCircle">drawCircle</a></li><li data-type='method'><a href="CanvasWrapper.html#drawDashedWedge">drawDashedWedge</a></li><li data-type='method'><a href="CanvasWrapper.html#drawDebugPoint">drawDebugPoint</a></li><li data-type='method'><a href="CanvasWrapper.html#drawDebugText">drawDebugText</a></li><li data-type='method'><a href="CanvasWrapper.html#drawLine">drawLine</a></li><li data-type='method'><a href="CanvasWrapper.html#drawPoint">drawPoint</a></li><li data-type='method'><a href="CanvasWrapper.html#drawText">drawText</a></li><li data-type='method'><a href="CanvasWrapper.html#drawWedge">drawWedge</a></li><li data-type='method'><a href="CanvasWrapper.html#getChargeText">getChargeText</a></li><li data-type='method'><a href="CanvasWrapper.html#getColor">getColor</a></li><li data-type='method'><a href="CanvasWrapper.html#reset">reset</a></li><li data-type='method'><a href="CanvasWrapper.html#scale">scale</a></li><li data-type='method'><a href="CanvasWrapper.html#setTheme">setTheme</a></li><li data-type='method'><a href="CanvasWrapper.html#updateSize">updateSize</a></li></ul></li><li><a href="Drawer.html">Drawer</a><ul class='methods'><li data-type='method'><a href="Drawer.html#draw">draw</a></li><li data-type='method'><a href="Drawer.html#getMolecularFormula">getMolecularFormula</a></li><li data-type='method'><a href="Drawer.html#getTotalOverlapScore">getTotalOverlapScore</a></li></ul></li><li><a href="DrawerBase.html">DrawerBase</a><ul class='methods'><li data-type='method'><a href="DrawerBase.html#addRing">addRing</a></li><li data-type='method'><a href="DrawerBase.html#addRingConnection">addRingConnection</a></li><li data-type='method'><a href="DrawerBase.html#annotateStereochemistry">annotateStereochemistry</a></li><li data-type='method'><a href="DrawerBase.html#areVerticesInSameRing">areVerticesInSameRing</a></li><li data-type='method'><a href="DrawerBase.html#backupRingInformation">backupRingInformation</a></li><li data-type='method'><a href="DrawerBase.html#chooseSide">chooseSide</a></li><li data-type='method'><a href="DrawerBase.html#createBridgedRing">createBridgedRing</a></li><li data-type='method'><a href="DrawerBase.html#createNextBond">createNextBond</a></li><li data-type='method'><a href="DrawerBase.html#createRing">createRing</a></li><li data-type='method'><a href="DrawerBase.html#draw">draw</a></li><li data-type='method'><a href="DrawerBase.html#drawEdge">drawEdge</a></li><li data-type='method'><a href="DrawerBase.html#drawEdges">drawEdges</a></li><li data-type='method'><a href="DrawerBase.html#drawVertices">drawVertices</a></li><li data-type='method'><a href="DrawerBase.html#edgeRingCount">edgeRingCount</a></li><li data-type='method'><a href="DrawerBase.html#getBridgedRingRings">getBridgedRingRings</a></li><li data-type='method'><a href="DrawerBase.html#getBridgedRings">getBridgedRings</a></li><li data-type='method'><a href="DrawerBase.html#getClosestVertex">getClosestVertex</a></li><li data-type='method'><a href="DrawerBase.html#getCommonRingbondNeighbour">getCommonRingbondNeighbour</a></li><li data-type='method'><a href="DrawerBase.html#getCommonRings">getCommonRings</a></li><li data-type='method'><a href="DrawerBase.html#getCurrentCenterOfMass">getCurrentCenterOfMass</a></li><li data-type='method'><a href="DrawerBase.html#getCurrentCenterOfMassInNeigbourhood">getCurrentCenterOfMassInNeigbourhood</a></li><li data-type='method'><a href="DrawerBase.html#getEdgeNormals">getEdgeNormals</a></li><li data-type='method'><a href="DrawerBase.html#getFusedRings">getFusedRings</a></li><li data-type='method'><a href="DrawerBase.html#getHeavyAtomCount">getHeavyAtomCount</a></li><li data-type='method'><a href="DrawerBase.html#getLargestOrAromaticCommonRing">getLargestOrAromaticCommonRing</a></li><li data-type='method'><a href="DrawerBase.html#getLastVertexWithAngle">getLastVertexWithAngle</a></li><li data-type='method'><a href="DrawerBase.html#getMolecularFormula">getMolecularFormula</a></li><li data-type='method'><a href="DrawerBase.html#getNonRingNeighbours">getNonRingNeighbours</a></li><li data-type='method'><a href="DrawerBase.html#getOverlapScore">getOverlapScore</a></li><li data-type='method'><a href="DrawerBase.html#getRing">getRing</a></li><li data-type='method'><a href="DrawerBase.html#getRingbondType">getRingbondType</a></li><li data-type='method'><a href="DrawerBase.html#getRingConnection">getRingConnection</a></li><li data-type='method'><a href="DrawerBase.html#getRingConnections">getRingConnections</a></li><li data-type='method'><a href="DrawerBase.html#getRingCount">getRingCount</a></li><li data-type='method'><a href="DrawerBase.html#getSpiros">getSpiros</a></li><li data-type='method'><a href="DrawerBase.html#getSubringCenter">getSubringCenter</a></li><li data-type='method'><a href="DrawerBase.html#getSubtreeOverlapScore">getSubtreeOverlapScore</a></li><li data-type='method'><a href="DrawerBase.html#getTotalOverlapScore">getTotalOverlapScore</a></li><li data-type='method'><a href="DrawerBase.html#getVerticesAt">getVerticesAt</a></li><li data-type='method'><a href="DrawerBase.html#hasBridgedRing">hasBridgedRing</a></li><li data-type='method'><a href="DrawerBase.html#initPseudoElements">initPseudoElements</a></li><li data-type='method'><a href="DrawerBase.html#initRings">initRings</a></li><li data-type='method'><a href="DrawerBase.html#isEdgeInRing">isEdgeInRing</a></li><li data-type='method'><a href="DrawerBase.html#isEdgeRotatable">isEdgeRotatable</a></li><li data-type='method'><a href="DrawerBase.html#isPartOfBridgedRing">isPartOfBridgedRing</a></li><li data-type='method'><a href="DrawerBase.html#isPointInRing">isPointInRing</a></li><li data-type='method'><a href="DrawerBase.html#isRingAromatic">isRingAromatic</a></li><li data-type='method'><a href="DrawerBase.html#position">position</a></li><li data-type='method'><a href="DrawerBase.html#printRingInfo">printRingInfo</a></li><li data-type='method'><a href="DrawerBase.html#removeRing">removeRing</a></li><li data-type='method'><a href="DrawerBase.html#removeRingConnection">removeRingConnection</a></li><li data-type='method'><a href="DrawerBase.html#removeRingConnectionsBetween">removeRingConnectionsBetween</a></li><li data-type='method'><a href="DrawerBase.html#resolvePrimaryOverlaps">resolvePrimaryOverlaps</a></li><li data-type='method'><a href="DrawerBase.html#resolveSecondaryOverlaps">resolveSecondaryOverlaps</a></li><li data-type='method'><a href="DrawerBase.html#restoreRingInformation">restoreRingInformation</a></li><li data-type='method'><a href="DrawerBase.html#rotateDrawing">rotateDrawing</a></li><li data-type='method'><a href="DrawerBase.html#rotateSubtree">rotateSubtree</a></li><li data-type='method'><a href="DrawerBase.html#setRingCenter">setRingCenter</a></li><li data-type='method'><a href="DrawerBase.html#visitStereochemistry">visitStereochemistry</a></li></ul></li><li><a href="Edge.html">Edge</a><ul class='methods'><li data-type='method'><a href="Edge.html#setBondType">setBondType</a></li></ul></li><li><a href="Graph.html">Graph</a><ul class='methods'><li data-type='method'><a href="Graph.html#._ccCountDfs">_ccCountDfs</a></li><li data-type='method'><a href="Graph.html#._ccGetDfs">_ccGetDfs</a></li><li data-type='method'><a href="Graph.html#.getConnectedComponentCount">getConnectedComponentCount</a></li><li data-type='method'><a href="Graph.html#.getConnectedComponents">getConnectedComponents</a></li><li data-type='method'><a href="Graph.html#_bridgeDfs">_bridgeDfs</a></li><li data-type='method'><a href="Graph.html#_init">_init</a></li><li data-type='method'><a href="Graph.html#addEdge">addEdge</a></li><li data-type='method'><a href="Graph.html#addVertex">addVertex</a></li><li data-type='method'><a href="Graph.html#clear">clear</a></li><li data-type='method'><a href="Graph.html#getAdjacencyList">getAdjacencyList</a></li><li data-type='method'><a href="Graph.html#getAdjacencyMatrix">getAdjacencyMatrix</a></li><li data-type='method'><a href="Graph.html#getBridges">getBridges</a></li><li data-type='method'><a href="Graph.html#getComponentsAdjacencyMatrix">getComponentsAdjacencyMatrix</a></li><li data-type='method'><a href="Graph.html#getDistanceMatrix">getDistanceMatrix</a></li><li data-type='method'><a href="Graph.html#getEdge">getEdge</a></li><li data-type='method'><a href="Graph.html#getEdgeList">getEdgeList</a></li><li data-type='method'><a href="Graph.html#getEdges">getEdges</a></li><li data-type='method'><a href="Graph.html#getSubgraphAdjacencyList">getSubgraphAdjacencyList</a></li><li data-type='method'><a href="Graph.html#getSubgraphAdjacencyMatrix">getSubgraphAdjacencyMatrix</a></li><li data-type='method'><a href="Graph.html#getSubgraphDistanceMatrix">getSubgraphDistanceMatrix</a></li><li data-type='method'><a href="Graph.html#getTreeDepth">getTreeDepth</a></li><li data-type='method'><a href="Graph.html#getVertexList">getVertexList</a></li><li data-type='method'><a href="Graph.html#hasEdge">hasEdge</a></li><li data-type='method'><a href="Graph.html#kkLayout">kkLayout</a></li><li data-type='method'><a href="Graph.html#traverseBF">traverseBF</a></li><li data-type='method'><a href="Graph.html#traverseTree">traverseTree</a></li></ul></li><li><a href="Line.html">Line</a><ul class='methods'><li data-type='method'><a href="Line.html#clone">clone</a></li><li data-type='method'><a href="Line.html#getAngle">getAngle</a></li><li data-type='method'><a href="Line.html#getLeftChiral">getLeftChiral</a></li><li data-type='method'><a href="Line.html#getLeftElement">getLeftElement</a></li><li data-type='method'><a href="Line.html#getLeftVector">getLeftVector</a></li><li data-type='method'><a href="Line.html#getLength">getLength</a></li><li data-type='method'><a href="Line.html#getRightChiral">getRightChiral</a></li><li data-type='method'><a href="Line.html#getRightElement">getRightElement</a></li><li data-type='method'><a href="Line.html#getRightVector">getRightVector</a></li><li data-type='method'><a href="Line.html#rotate">rotate</a></li><li data-type='method'><a href="Line.html#rotateToXAxis">rotateToXAxis</a></li><li data-type='method'><a href="Line.html#setLeftVector">setLeftVector</a></li><li data-type='method'><a href="Line.html#setRightVector">setRightVector</a></li><li data-type='method'><a href="Line.html#shorten">shorten</a></li><li data-type='method'><a href="Line.html#shortenFrom">shortenFrom</a></li><li data-type='method'><a href="Line.html#shortenLeft">shortenLeft</a></li><li data-type='method'><a href="Line.html#shortenRight">shortenRight</a></li><li data-type='method'><a href="Line.html#shortenTo">shortenTo</a></li></ul></li><li><a href="MathHelper.html">MathHelper</a><ul class='methods'><li data-type='method'><a href="MathHelper.html#.apothem">apothem</a></li><li data-type='method'><a href="MathHelper.html#.centralAngle">centralAngle</a></li><li data-type='method'><a href="MathHelper.html#.innerAngle">innerAngle</a></li><li data-type='method'><a href="MathHelper.html#.meanAngle">meanAngle</a></li><li data-type='method'><a href="MathHelper.html#.parityOfPermutation">parityOfPermutation</a></li><li data-type='method'><a href="MathHelper.html#.polyCircumradius">polyCircumradius</a></li><li data-type='method'><a href="MathHelper.html#.round">round</a></li><li data-type='method'><a href="MathHelper.html#.toDeg">toDeg</a></li><li data-type='method'><a href="MathHelper.html#.toRad">toRad</a></li></ul></li><li><a href="Reaction.html">Reaction</a></li><li><a href="ReactionDrawer.html">ReactionDrawer</a><ul class='methods'><li data-type='method'><a href="ReactionDrawer.html#draw">draw</a></li></ul></li><li><a href="Ring.html">Ring</a><ul class='methods'><li data-type='method'><a href="Ring.html#clone">clone</a></li><li data-type='method'><a href="Ring.html#contains">contains</a></li><li data-type='method'><a href="Ring.html#eachMember">eachMember</a></li><li data-type='method'><a href="Ring.html#getAngle">getAngle</a></li><li data-type='method'><a href="Ring.html#getDoubleBondCount">getDoubleBondCount</a></li><li data-type='method'><a href="Ring.html#getOrderedNeighbours">getOrderedNeighbours</a></li><li data-type='method'><a href="Ring.html#getPolygon">getPolygon</a></li><li data-type='method'><a href="Ring.html#getSize">getSize</a></li><li data-type='method'><a href="Ring.html#isBenzeneLike">isBenzeneLike</a></li></ul></li><li><a href="RingConnection.html">RingConnection</a><ul class='methods'><li data-type='method'><a href="RingConnection.html#.getNeighbours">getNeighbours</a></li><li data-type='method'><a href="RingConnection.html#.getVertices">getVertices</a></li><li data-type='method'><a href="RingConnection.html#.isBridge">isBridge</a></li><li data-type='method'><a href="RingConnection.html#addVertex">addVertex</a></li><li data-type='method'><a href="RingConnection.html#containsRing">containsRing</a></li><li data-type='method'><a href="RingConnection.html#isBridge">isBridge</a></li><li data-type='method'><a href="RingConnection.html#updateOther">updateOther</a></li></ul></li><li><a href="SSSR.html">SSSR</a><ul class='methods'><li data-type='method'><a href="SSSR.html#.areSetsEqual">areSetsEqual</a></li><li data-type='method'><a href="SSSR.html#.bondsToAtoms">bondsToAtoms</a></li><li data-type='method'><a href="SSSR.html#.getBondCount">getBondCount</a></li><li data-type='method'><a href="SSSR.html#.getEdgeCount">getEdgeCount</a></li><li data-type='method'><a href="SSSR.html#.getEdgeList">getEdgeList</a></li><li data-type='method'><a href="SSSR.html#.getPathIncludedDistanceMatrices">getPathIncludedDistanceMatrices</a></li><li data-type='method'><a href="SSSR.html#.getRingCandidates">getRingCandidates</a></li><li data-type='method'><a href="SSSR.html#.getRings">getRings</a></li><li data-type='method'><a href="SSSR.html#.getSSSR">getSSSR</a></li><li data-type='method'><a href="SSSR.html#.isSupersetOf">isSupersetOf</a></li><li data-type='method'><a href="SSSR.html#.matrixToString">matrixToString</a></li><li data-type='method'><a href="SSSR.html#.pathSetsContain">pathSetsContain</a></li></ul></li><li><a href="Vector2.html">Vector2</a><ul class='methods'><li data-type='method'><a href="Vector2.html#add">add</a></li><li data-type='method'><a href="Vector2.html#angle">angle</a></li><li data-type='method'><a href="Vector2.html#clockwise">clockwise</a></li><li data-type='method'><a href="Vector2.html#clone">clone</a></li><li data-type='method'><a href="Vector2.html#distance">distance</a></li><li data-type='method'><a href="Vector2.html#distanceSq">distanceSq</a></li><li data-type='method'><a href="Vector2.html#divide">divide</a></li><li data-type='method'><a href="Vector2.html#getRotateAwayFromAngle">getRotateAwayFromAngle</a></li><li data-type='method'><a href="Vector2.html#getRotateToAngle">getRotateToAngle</a></li><li data-type='method'><a href="Vector2.html#getRotateTowardsAngle">getRotateTowardsAngle</a></li><li data-type='method'><a href="Vector2.html#invert">invert</a></li><li data-type='method'><a href="Vector2.html#isInPolygon">isInPolygon</a></li><li data-type='method'><a href="Vector2.html#length">length</a></li><li data-type='method'><a href="Vector2.html#lengthSq">lengthSq</a></li><li data-type='method'><a href="Vector2.html#multiply">multiply</a></li><li data-type='method'><a href="Vector2.html#multiplyScalar">multiplyScalar</a></li><li data-type='method'><a href="Vector2.html#normalize">normalize</a></li><li data-type='method'><a href="Vector2.html#normalized">normalized</a></li><li data-type='method'><a href="Vector2.html#relativeClockwise">relativeClockwise</a></li><li data-type='method'><a href="Vector2.html#rotate">rotate</a></li><li data-type='method'><a href="Vector2.html#rotateAround">rotateAround</a></li><li data-type='method'><a href="Vector2.html#rotateAwayFrom">rotateAwayFrom</a></li><li data-type='method'><a href="Vector2.html#rotateTo">rotateTo</a></li><li data-type='method'><a href="Vector2.html#sameSideAs">sameSideAs</a></li><li data-type='method'><a href="Vector2.html#subtract">subtract</a></li><li data-type='method'><a href="Vector2.html#toString">toString</a></li><li data-type='method'><a href="Vector2.html#whichSide">whichSide</a></li><li data-type='method'><a href="Vector2.html#.add">add</a></li><li data-type='method'><a href="Vector2.html#.angle">angle</a></li><li data-type='method'><a href="Vector2.html#.averageDirection">averageDirection</a></li><li data-type='method'><a href="Vector2.html#.divide">divide</a></li><li data-type='method'><a href="Vector2.html#.divideScalar">divideScalar</a></li><li data-type='method'><a href="Vector2.html#.dot">dot</a></li><li data-type='method'><a href="Vector2.html#.midpoint">midpoint</a></li><li data-type='method'><a href="Vector2.html#.multiply">multiply</a></li><li data-type='method'><a href="Vector2.html#.multiplyScalar">multiplyScalar</a></li><li data-type='method'><a href="Vector2.html#.normals">normals</a></li><li data-type='method'><a href="Vector2.html#.scalarProjection">scalarProjection</a></li><li data-type='method'><a href="Vector2.html#.subtract">subtract</a></li><li data-type='method'><a href="Vector2.html#.threePointangle">threePointangle</a></li><li data-type='method'><a href="Vector2.html#.units">units</a></li></ul></li><li><a href="Vertex.html">Vertex</a><ul class='methods'><li data-type='method'><a href="Vertex.html#addChild">addChild</a></li><li data-type='method'><a href="Vertex.html#addRingbondChild">addRingbondChild</a></li><li data-type='method'><a href="Vertex.html#clone">clone</a></li><li data-type='method'><a href="Vertex.html#equals">equals</a></li><li data-type='method'><a href="Vertex.html#getAngle">getAngle</a></li><li data-type='method'><a href="Vertex.html#getDrawnNeighbours">getDrawnNeighbours</a></li><li data-type='method'><a href="Vertex.html#getNeighbourCount">getNeighbourCount</a></li><li data-type='method'><a href="Vertex.html#getNeighbours">getNeighbours</a></li><li data-type='method'><a href="Vertex.html#getNextInRing">getNextInRing</a></li><li data-type='method'><a href="Vertex.html#getSpanningTreeNeighbours">getSpanningTreeNeighbours</a></li><li data-type='method'><a href="Vertex.html#getTextDirection">getTextDirection</a></li><li data-type='method'><a href="Vertex.html#isTerminal">isTerminal</a></li><li data-type='method'><a href="Vertex.html#setParentVertexId">setParentVertexId</a></li><li data-type='method'><a href="Vertex.html#setPosition">setPosition</a></li><li data-type='method'><a href="Vertex.html#setPositionFromVector">setPositionFromVector</a></li></ul></li></ul><h3>Global</h3><ul><li><a href="global.html#getChargeText">getChargeText</a></li></ul>
</nav>

<div id="main">
    
    <h1 class="page-title">ArrayHelper.js</h1>
    

    



    
    <section>
        <article>
            <pre class="prettyprint source linenums"><code>//@ts-check

/** 
 * A static class containing helper functions for array-related tasks. 
 */
class ArrayHelper {
    /**
     * Clone an array or an object. If an object is passed, a shallow clone will be created.
     *
     * @static
     * @param {*} arr The array or object to be cloned.
     * @returns {*} A clone of the array or object.
     */
    static clone(arr) {
        let out = Array.isArray(arr) ? Array() : {};
        
        for (let key in arr) {
            let value = arr[key];
            
            if (typeof value.clone === 'function') {
                out[key] = value.clone();
            }
            else {
                out[key] = (typeof value === 'object') ? ArrayHelper.clone(value) : value;
            }
        }
        
        return out;
    }

    /**
     * Returns a boolean indicating whether or not the two arrays contain the same elements.
     * Only supports 1d, non-nested arrays.
     *
     * @static
     * @param {Array} arrA An array.
     * @param {Array} arrB An array.
     * @returns {Boolean} A boolean indicating whether or not the two arrays contain the same elements.
     */
    static equals(arrA, arrB) {
        if (arrA.length !== arrB.length) {
            return false;
        }

        let tmpA = arrA.slice().sort();
        let tmpB = arrB.slice().sort();

        for (var i = 0; i &lt; tmpA.length; i++) {
            if (tmpA[i] !== tmpB[i]) {
                return false;
            }
        }

        return true;
    }

    /**
     * Returns a string representation of an array. If the array contains objects with an id property, the id property is printed for each of the elements.
     *
     * @static
     * @param {Object[]} arr An array.
     * @param {*} arr[].id If the array contains an object with the property 'id', the properties value is printed. Else, the array elements value is printend.
     * @returns {String} A string representation of the array.
     */
    static print(arr) {
        if (arr.length == 0) {
            return '';
        }

        let s = '(';

        for (let i = 0; i &lt; arr.length; i++) {
            s += arr[i].id ? arr[i].id + ', ' : arr[i] + ', ';
        }

        s = s.substring(0, s.length - 2);

        return s + ')';
    }

    /**
     * Run a function for each element in the array. The element is supplied as an argument for the callback function
     *
     * @static
     * @param {Array} arr An array.
     * @param {Function} callback The callback function that is called for each element.
     */
    static each(arr, callback) {
        for (let i = 0; i &lt; arr.length; i++) {
            callback(arr[i]);
        }
    }

    /**
     * Return the array element from an array containing objects, where a property of the object is set to a given value.
     *
     * @static
     * @param {Array} arr An array.
     * @param {(String|Number)} property A property contained within an object in the array.
     * @param {(String|Number)} value The value of the property.
     * @returns {*} The array element matching the value.
     */
    static get(arr, property, value) {
        for (let i = 0; i &lt; arr.length; i++) {
            if (arr[i][property] == value) {
                return arr[i];
            }
        }
    }

    /**
     * Checks whether or not an array contains a given value. the options object passed as a second argument can contain three properties. value: The value to be searched for. property: The property that is to be searched for a given value. func: A function that is used as a callback to return either true or false in order to do a custom comparison.
     *
     * @static
     * @param {Array} arr An array.
     * @param {Object} options See method description.
     * @param {*} options.value The value for which to check.
     * @param {String} [options.property=undefined] The property on which to check.
     * @param {Function} [options.func=undefined] A custom property function.
     * @returns {Boolean} A boolean whether or not the array contains a value.
     */
    static contains(arr, options) {
        if (!options.property &amp;&amp; !options.func) {
            for (let i = 0; i &lt; arr.length; i++) {
                if (arr[i] == options.value) {
                    return true;
                }
            }
        } else if (options.func) {
            for (let i = 0; i &lt; arr.length; i++) {
                if (options.func(arr[i])) {
                    return true;
                }
            }
        } else {
            for (let i = 0; i &lt; arr.length; i++) {
                if (arr[i][options.property] == options.value) {
                    return true;
                }
            }
        }

        return false;
    }

    /**
     * Returns an array containing the intersection between two arrays. That is, values that are common to both arrays.
     *
     * @static
     * @param {Array} arrA An array.
     * @param {Array} arrB An array.
     * @returns {Array} The intersecting vlaues.
     */
    static intersection(arrA, arrB) {
        let intersection = new Array();
        
        for (let i = 0; i &lt; arrA.length; i++) {
            for (let j = 0; j &lt; arrB.length; j++) {
                if (arrA[i] === arrB[j]) {
                    intersection.push(arrA[i]);
                }
            }
        }

        return intersection;
    }

    /**
     * Returns an array of unique elements contained in an array.
     *
     * @static
     * @param {Array} arr An array.
     * @returns {Array} An array of unique elements contained within the array supplied as an argument.
     */
    static unique(arr) {
        let contains = {};
        return arr.filter(function (i) {
            // using !== instead of hasOwnProperty (http://andrew.hedges.name/experiments/in/)
            return contains[i] !== undefined ? false : (contains[i] = true);
        });
    }

    /**
     * Count the number of occurences of a value in an array.
     *
     * @static
     * @param {Array} arr An array.
     * @param {*} value A value to be counted.
     * @returns {Number} The number of occurences of a value in the array.
     */
    static count(arr, value) {
        let count = 0;

        for (let i = 0; i &lt; arr.length; i++) {
            if (arr[i] === value) {
                count++;
            }
        }

        return count;
    }

    /**
     * Toggles the value of an array. If a value is not contained in an array, the array returned will contain all the values of the original array including the value. If a value is contained in an array, the array returned will contain all the values of the original array excluding the value.
     *
     * @static
     * @param {Array} arr An array.
     * @param {*} value A value to be toggled.
     * @returns {Array} The toggled array.
     */
    static toggle(arr, value) {
        let newArr = Array();

        let removed = false;
        for (let i = 0; i &lt; arr.length; i++) {
            // Do not copy value if it exists
            if (arr[i] !== value) {
                newArr.push(arr[i]);
            } else {
                // The element was not copied to the new array, which
                // means it was removed
                removed = true;
            }
        }

        // If the element was not removed, then it was not in the array
        // so add it
        if (!removed) {
            newArr.push(value);
        }

        return newArr;
    }

    /**
     * Remove a value from an array.
     *
     * @static
     * @param {Array} arr An array.
     * @param {*} value A value to be removed.
     * @returns {Array} A new array with the element with a given value removed.
     */
    static remove(arr, value) {
        let tmp = Array();

        for (let i = 0; i &lt; arr.length; i++) {
            if (arr[i] !== value) {
                tmp.push(arr[i]);
            }
        }

        return tmp;
    }

    /**
     * Remove a value from an array with unique values.
     *
     * @static
     * @param {Array} arr An array.
     * @param {*} value A value to be removed.
     * @returns {Array} An array with the element with a given value removed.
     */
    static removeUnique(arr, value) {
        let index = arr.indexOf(value);

        if (index > -1) {
            arr.splice(index, 1);
        }

        return arr;
    }

    /**
     * Remove all elements contained in one array from another array.
     *
     * @static
     * @param {Array} arrA The array to be filtered.
     * @param {Array} arrB The array containing elements that will be removed from the other array.
     * @returns {Array} The filtered array.
     */
    static removeAll(arrA, arrB) {
        return arrA.filter(function (item) {
            return arrB.indexOf(item) === -1;
        });
    }

    /**
     * Merges two arrays and returns the result. The first array will be appended to the second array.
     *
     * @static
     * @param {Array} arrA An array.
     * @param {Array} arrB An array.
     * @returns {Array} The merged array.
     */
    static merge(arrA, arrB) {
        let arr = new Array(arrA.length + arrB.length);

        for (let i = 0; i &lt; arrA.length; i++) {
            arr[i] = arrA[i];
        }

        for (let i = 0; i &lt; arrB.length; i++) {
            arr[arrA.length + i] = arrB[i];
        }

        return arr;
    }

    /**
     * Checks whether or not an array contains all the elements of another array, without regard to the order.
     *
     * @static
     * @param {Array} arrA An array.
     * @param {Array} arrB An array.
     * @returns {Boolean} A boolean indicating whether or not both array contain the same elements.
     */
    static containsAll(arrA, arrB) {
        let containing = 0;
        for (let i = 0; i &lt; arrA.length; i++) {
            for (let j = 0; j &lt; arrB.length; j++) {
                if (arrA[i] === arrB[j]) {
                    containing++;
                }
            }
        }

        return containing === arrB.length;
    }
    
    /**
     * Sort an array of atomic number information. Where the number is indicated as x, x.y, x.y.z, ...
     *
     * @param {Object[]} arr An array of vertex ids with their associated atomic numbers.
     * @param {Number} arr[].vertexId A vertex id.
     * @param {String} arr[].atomicNumber The atomic number associated with the vertex id.
     * @returns {Object[]} The array sorted by atomic number. Example of an array entry: { atomicNumber: 2, vertexId: 5 }.
     */
    static sortByAtomicNumberDesc(arr) {
        let map = arr.map(function(e, i) {
            return { index: i, value: e.atomicNumber.split('.').map(Number) };
        });

        map.sort(function(a, b) {
            let min = Math.min(b.value.length, a.value.length);
            let i = 0;
            
            while(i &lt; min &amp;&amp; b.value[i] === a.value[i]) {
                i++;
            }

            return i === min ? b.value.length - a.value.length : b.value[i] - a.value[i];
        });

        return map.map(function(e) {
            return arr[e.index];
        });
    }

    /**
     * Copies a an n-dimensional array.
     * 
     * @param {Array} arr The array to be copied.
     * @returns {Array} The copy.
     */
    static deepCopy(arr) {
        let newArr = Array();

        for (let i = 0; i &lt; arr.length; i++) {
            let item = arr[i];

            if (item instanceof Array) {
                newArr[i] = ArrayHelper.deepCopy(item);
            } else {
                newArr[i] = item;
            }
        }

        return newArr;
    }

}

module.exports = ArrayHelper;</code></pre>
        </article>
    </section>




    
    
</div>

<br class="clear">

<footer>
<<<<<<< HEAD
    Documentation generated by <a href="https://github.com/jsdoc3/jsdoc">JSDoc 3.6.10</a> on Sun Apr 03 2022 11:15:25 GMT+0200 (Central European Summer Time) using the <a href="https://github.com/clenemt/docdash">docdash</a> theme.
=======
    Documentation generated by <a href="https://github.com/jsdoc3/jsdoc">JSDoc 3.6.10</a> on Sun Apr 03 2022 22:07:19 GMT+0200 (Central European Summer Time) using the <a href="https://github.com/clenemt/docdash">docdash</a> theme.
>>>>>>> c8bc2f74
</footer>

<script>prettyPrint();</script>
<script src="scripts/polyfill.js"></script>
<script src="scripts/linenumber.js"></script>



</body>
</html><|MERGE_RESOLUTION|>--- conflicted
+++ resolved
@@ -42,388 +42,388 @@
     
     <section>
         <article>
-            <pre class="prettyprint source linenums"><code>//@ts-check
-
-/** 
- * A static class containing helper functions for array-related tasks. 
- */
-class ArrayHelper {
-    /**
-     * Clone an array or an object. If an object is passed, a shallow clone will be created.
-     *
-     * @static
-     * @param {*} arr The array or object to be cloned.
-     * @returns {*} A clone of the array or object.
-     */
-    static clone(arr) {
-        let out = Array.isArray(arr) ? Array() : {};
-        
-        for (let key in arr) {
-            let value = arr[key];
-            
-            if (typeof value.clone === 'function') {
-                out[key] = value.clone();
-            }
-            else {
-                out[key] = (typeof value === 'object') ? ArrayHelper.clone(value) : value;
-            }
-        }
-        
-        return out;
-    }
-
-    /**
-     * Returns a boolean indicating whether or not the two arrays contain the same elements.
-     * Only supports 1d, non-nested arrays.
-     *
-     * @static
-     * @param {Array} arrA An array.
-     * @param {Array} arrB An array.
-     * @returns {Boolean} A boolean indicating whether or not the two arrays contain the same elements.
-     */
-    static equals(arrA, arrB) {
-        if (arrA.length !== arrB.length) {
-            return false;
-        }
-
-        let tmpA = arrA.slice().sort();
-        let tmpB = arrB.slice().sort();
-
-        for (var i = 0; i &lt; tmpA.length; i++) {
-            if (tmpA[i] !== tmpB[i]) {
-                return false;
-            }
-        }
-
-        return true;
-    }
-
-    /**
-     * Returns a string representation of an array. If the array contains objects with an id property, the id property is printed for each of the elements.
-     *
-     * @static
-     * @param {Object[]} arr An array.
-     * @param {*} arr[].id If the array contains an object with the property 'id', the properties value is printed. Else, the array elements value is printend.
-     * @returns {String} A string representation of the array.
-     */
-    static print(arr) {
-        if (arr.length == 0) {
-            return '';
-        }
-
-        let s = '(';
-
-        for (let i = 0; i &lt; arr.length; i++) {
-            s += arr[i].id ? arr[i].id + ', ' : arr[i] + ', ';
-        }
-
-        s = s.substring(0, s.length - 2);
-
-        return s + ')';
-    }
-
-    /**
-     * Run a function for each element in the array. The element is supplied as an argument for the callback function
-     *
-     * @static
-     * @param {Array} arr An array.
-     * @param {Function} callback The callback function that is called for each element.
-     */
-    static each(arr, callback) {
-        for (let i = 0; i &lt; arr.length; i++) {
-            callback(arr[i]);
-        }
-    }
-
-    /**
-     * Return the array element from an array containing objects, where a property of the object is set to a given value.
-     *
-     * @static
-     * @param {Array} arr An array.
-     * @param {(String|Number)} property A property contained within an object in the array.
-     * @param {(String|Number)} value The value of the property.
-     * @returns {*} The array element matching the value.
-     */
-    static get(arr, property, value) {
-        for (let i = 0; i &lt; arr.length; i++) {
-            if (arr[i][property] == value) {
-                return arr[i];
-            }
-        }
-    }
-
-    /**
-     * Checks whether or not an array contains a given value. the options object passed as a second argument can contain three properties. value: The value to be searched for. property: The property that is to be searched for a given value. func: A function that is used as a callback to return either true or false in order to do a custom comparison.
-     *
-     * @static
-     * @param {Array} arr An array.
-     * @param {Object} options See method description.
-     * @param {*} options.value The value for which to check.
-     * @param {String} [options.property=undefined] The property on which to check.
-     * @param {Function} [options.func=undefined] A custom property function.
-     * @returns {Boolean} A boolean whether or not the array contains a value.
-     */
-    static contains(arr, options) {
-        if (!options.property &amp;&amp; !options.func) {
-            for (let i = 0; i &lt; arr.length; i++) {
-                if (arr[i] == options.value) {
-                    return true;
-                }
-            }
-        } else if (options.func) {
-            for (let i = 0; i &lt; arr.length; i++) {
-                if (options.func(arr[i])) {
-                    return true;
-                }
-            }
-        } else {
-            for (let i = 0; i &lt; arr.length; i++) {
-                if (arr[i][options.property] == options.value) {
-                    return true;
-                }
-            }
-        }
-
-        return false;
-    }
-
-    /**
-     * Returns an array containing the intersection between two arrays. That is, values that are common to both arrays.
-     *
-     * @static
-     * @param {Array} arrA An array.
-     * @param {Array} arrB An array.
-     * @returns {Array} The intersecting vlaues.
-     */
-    static intersection(arrA, arrB) {
-        let intersection = new Array();
-        
-        for (let i = 0; i &lt; arrA.length; i++) {
-            for (let j = 0; j &lt; arrB.length; j++) {
-                if (arrA[i] === arrB[j]) {
-                    intersection.push(arrA[i]);
-                }
-            }
-        }
-
-        return intersection;
-    }
-
-    /**
-     * Returns an array of unique elements contained in an array.
-     *
-     * @static
-     * @param {Array} arr An array.
-     * @returns {Array} An array of unique elements contained within the array supplied as an argument.
-     */
-    static unique(arr) {
-        let contains = {};
-        return arr.filter(function (i) {
-            // using !== instead of hasOwnProperty (http://andrew.hedges.name/experiments/in/)
-            return contains[i] !== undefined ? false : (contains[i] = true);
-        });
-    }
-
-    /**
-     * Count the number of occurences of a value in an array.
-     *
-     * @static
-     * @param {Array} arr An array.
-     * @param {*} value A value to be counted.
-     * @returns {Number} The number of occurences of a value in the array.
-     */
-    static count(arr, value) {
-        let count = 0;
-
-        for (let i = 0; i &lt; arr.length; i++) {
-            if (arr[i] === value) {
-                count++;
-            }
-        }
-
-        return count;
-    }
-
-    /**
-     * Toggles the value of an array. If a value is not contained in an array, the array returned will contain all the values of the original array including the value. If a value is contained in an array, the array returned will contain all the values of the original array excluding the value.
-     *
-     * @static
-     * @param {Array} arr An array.
-     * @param {*} value A value to be toggled.
-     * @returns {Array} The toggled array.
-     */
-    static toggle(arr, value) {
-        let newArr = Array();
-
-        let removed = false;
-        for (let i = 0; i &lt; arr.length; i++) {
-            // Do not copy value if it exists
-            if (arr[i] !== value) {
-                newArr.push(arr[i]);
-            } else {
-                // The element was not copied to the new array, which
-                // means it was removed
-                removed = true;
-            }
-        }
-
-        // If the element was not removed, then it was not in the array
-        // so add it
-        if (!removed) {
-            newArr.push(value);
-        }
-
-        return newArr;
-    }
-
-    /**
-     * Remove a value from an array.
-     *
-     * @static
-     * @param {Array} arr An array.
-     * @param {*} value A value to be removed.
-     * @returns {Array} A new array with the element with a given value removed.
-     */
-    static remove(arr, value) {
-        let tmp = Array();
-
-        for (let i = 0; i &lt; arr.length; i++) {
-            if (arr[i] !== value) {
-                tmp.push(arr[i]);
-            }
-        }
-
-        return tmp;
-    }
-
-    /**
-     * Remove a value from an array with unique values.
-     *
-     * @static
-     * @param {Array} arr An array.
-     * @param {*} value A value to be removed.
-     * @returns {Array} An array with the element with a given value removed.
-     */
-    static removeUnique(arr, value) {
-        let index = arr.indexOf(value);
-
-        if (index > -1) {
-            arr.splice(index, 1);
-        }
-
-        return arr;
-    }
-
-    /**
-     * Remove all elements contained in one array from another array.
-     *
-     * @static
-     * @param {Array} arrA The array to be filtered.
-     * @param {Array} arrB The array containing elements that will be removed from the other array.
-     * @returns {Array} The filtered array.
-     */
-    static removeAll(arrA, arrB) {
-        return arrA.filter(function (item) {
-            return arrB.indexOf(item) === -1;
-        });
-    }
-
-    /**
-     * Merges two arrays and returns the result. The first array will be appended to the second array.
-     *
-     * @static
-     * @param {Array} arrA An array.
-     * @param {Array} arrB An array.
-     * @returns {Array} The merged array.
-     */
-    static merge(arrA, arrB) {
-        let arr = new Array(arrA.length + arrB.length);
-
-        for (let i = 0; i &lt; arrA.length; i++) {
-            arr[i] = arrA[i];
-        }
-
-        for (let i = 0; i &lt; arrB.length; i++) {
-            arr[arrA.length + i] = arrB[i];
-        }
-
-        return arr;
-    }
-
-    /**
-     * Checks whether or not an array contains all the elements of another array, without regard to the order.
-     *
-     * @static
-     * @param {Array} arrA An array.
-     * @param {Array} arrB An array.
-     * @returns {Boolean} A boolean indicating whether or not both array contain the same elements.
-     */
-    static containsAll(arrA, arrB) {
-        let containing = 0;
-        for (let i = 0; i &lt; arrA.length; i++) {
-            for (let j = 0; j &lt; arrB.length; j++) {
-                if (arrA[i] === arrB[j]) {
-                    containing++;
-                }
-            }
-        }
-
-        return containing === arrB.length;
-    }
-    
-    /**
-     * Sort an array of atomic number information. Where the number is indicated as x, x.y, x.y.z, ...
-     *
-     * @param {Object[]} arr An array of vertex ids with their associated atomic numbers.
-     * @param {Number} arr[].vertexId A vertex id.
-     * @param {String} arr[].atomicNumber The atomic number associated with the vertex id.
-     * @returns {Object[]} The array sorted by atomic number. Example of an array entry: { atomicNumber: 2, vertexId: 5 }.
-     */
-    static sortByAtomicNumberDesc(arr) {
-        let map = arr.map(function(e, i) {
-            return { index: i, value: e.atomicNumber.split('.').map(Number) };
-        });
-
-        map.sort(function(a, b) {
-            let min = Math.min(b.value.length, a.value.length);
-            let i = 0;
-            
-            while(i &lt; min &amp;&amp; b.value[i] === a.value[i]) {
-                i++;
-            }
-
-            return i === min ? b.value.length - a.value.length : b.value[i] - a.value[i];
-        });
-
-        return map.map(function(e) {
-            return arr[e.index];
-        });
-    }
-
-    /**
-     * Copies a an n-dimensional array.
-     * 
-     * @param {Array} arr The array to be copied.
-     * @returns {Array} The copy.
-     */
-    static deepCopy(arr) {
-        let newArr = Array();
-
-        for (let i = 0; i &lt; arr.length; i++) {
-            let item = arr[i];
-
-            if (item instanceof Array) {
-                newArr[i] = ArrayHelper.deepCopy(item);
-            } else {
-                newArr[i] = item;
-            }
-        }
-
-        return newArr;
-    }
-
-}
-
+            <pre class="prettyprint source linenums"><code>//@ts-check
+
+/** 
+ * A static class containing helper functions for array-related tasks. 
+ */
+class ArrayHelper {
+    /**
+     * Clone an array or an object. If an object is passed, a shallow clone will be created.
+     *
+     * @static
+     * @param {*} arr The array or object to be cloned.
+     * @returns {*} A clone of the array or object.
+     */
+    static clone(arr) {
+        let out = Array.isArray(arr) ? Array() : {};
+        
+        for (let key in arr) {
+            let value = arr[key];
+            
+            if (typeof value.clone === 'function') {
+                out[key] = value.clone();
+            }
+            else {
+                out[key] = (typeof value === 'object') ? ArrayHelper.clone(value) : value;
+            }
+        }
+        
+        return out;
+    }
+
+    /**
+     * Returns a boolean indicating whether or not the two arrays contain the same elements.
+     * Only supports 1d, non-nested arrays.
+     *
+     * @static
+     * @param {Array} arrA An array.
+     * @param {Array} arrB An array.
+     * @returns {Boolean} A boolean indicating whether or not the two arrays contain the same elements.
+     */
+    static equals(arrA, arrB) {
+        if (arrA.length !== arrB.length) {
+            return false;
+        }
+
+        let tmpA = arrA.slice().sort();
+        let tmpB = arrB.slice().sort();
+
+        for (var i = 0; i &lt; tmpA.length; i++) {
+            if (tmpA[i] !== tmpB[i]) {
+                return false;
+            }
+        }
+
+        return true;
+    }
+
+    /**
+     * Returns a string representation of an array. If the array contains objects with an id property, the id property is printed for each of the elements.
+     *
+     * @static
+     * @param {Object[]} arr An array.
+     * @param {*} arr[].id If the array contains an object with the property 'id', the properties value is printed. Else, the array elements value is printend.
+     * @returns {String} A string representation of the array.
+     */
+    static print(arr) {
+        if (arr.length == 0) {
+            return '';
+        }
+
+        let s = '(';
+
+        for (let i = 0; i &lt; arr.length; i++) {
+            s += arr[i].id ? arr[i].id + ', ' : arr[i] + ', ';
+        }
+
+        s = s.substring(0, s.length - 2);
+
+        return s + ')';
+    }
+
+    /**
+     * Run a function for each element in the array. The element is supplied as an argument for the callback function
+     *
+     * @static
+     * @param {Array} arr An array.
+     * @param {Function} callback The callback function that is called for each element.
+     */
+    static each(arr, callback) {
+        for (let i = 0; i &lt; arr.length; i++) {
+            callback(arr[i]);
+        }
+    }
+
+    /**
+     * Return the array element from an array containing objects, where a property of the object is set to a given value.
+     *
+     * @static
+     * @param {Array} arr An array.
+     * @param {(String|Number)} property A property contained within an object in the array.
+     * @param {(String|Number)} value The value of the property.
+     * @returns {*} The array element matching the value.
+     */
+    static get(arr, property, value) {
+        for (let i = 0; i &lt; arr.length; i++) {
+            if (arr[i][property] == value) {
+                return arr[i];
+            }
+        }
+    }
+
+    /**
+     * Checks whether or not an array contains a given value. the options object passed as a second argument can contain three properties. value: The value to be searched for. property: The property that is to be searched for a given value. func: A function that is used as a callback to return either true or false in order to do a custom comparison.
+     *
+     * @static
+     * @param {Array} arr An array.
+     * @param {Object} options See method description.
+     * @param {*} options.value The value for which to check.
+     * @param {String} [options.property=undefined] The property on which to check.
+     * @param {Function} [options.func=undefined] A custom property function.
+     * @returns {Boolean} A boolean whether or not the array contains a value.
+     */
+    static contains(arr, options) {
+        if (!options.property &amp;&amp; !options.func) {
+            for (let i = 0; i &lt; arr.length; i++) {
+                if (arr[i] == options.value) {
+                    return true;
+                }
+            }
+        } else if (options.func) {
+            for (let i = 0; i &lt; arr.length; i++) {
+                if (options.func(arr[i])) {
+                    return true;
+                }
+            }
+        } else {
+            for (let i = 0; i &lt; arr.length; i++) {
+                if (arr[i][options.property] == options.value) {
+                    return true;
+                }
+            }
+        }
+
+        return false;
+    }
+
+    /**
+     * Returns an array containing the intersection between two arrays. That is, values that are common to both arrays.
+     *
+     * @static
+     * @param {Array} arrA An array.
+     * @param {Array} arrB An array.
+     * @returns {Array} The intersecting vlaues.
+     */
+    static intersection(arrA, arrB) {
+        let intersection = new Array();
+        
+        for (let i = 0; i &lt; arrA.length; i++) {
+            for (let j = 0; j &lt; arrB.length; j++) {
+                if (arrA[i] === arrB[j]) {
+                    intersection.push(arrA[i]);
+                }
+            }
+        }
+
+        return intersection;
+    }
+
+    /**
+     * Returns an array of unique elements contained in an array.
+     *
+     * @static
+     * @param {Array} arr An array.
+     * @returns {Array} An array of unique elements contained within the array supplied as an argument.
+     */
+    static unique(arr) {
+        let contains = {};
+        return arr.filter(function (i) {
+            // using !== instead of hasOwnProperty (http://andrew.hedges.name/experiments/in/)
+            return contains[i] !== undefined ? false : (contains[i] = true);
+        });
+    }
+
+    /**
+     * Count the number of occurences of a value in an array.
+     *
+     * @static
+     * @param {Array} arr An array.
+     * @param {*} value A value to be counted.
+     * @returns {Number} The number of occurences of a value in the array.
+     */
+    static count(arr, value) {
+        let count = 0;
+
+        for (let i = 0; i &lt; arr.length; i++) {
+            if (arr[i] === value) {
+                count++;
+            }
+        }
+
+        return count;
+    }
+
+    /**
+     * Toggles the value of an array. If a value is not contained in an array, the array returned will contain all the values of the original array including the value. If a value is contained in an array, the array returned will contain all the values of the original array excluding the value.
+     *
+     * @static
+     * @param {Array} arr An array.
+     * @param {*} value A value to be toggled.
+     * @returns {Array} The toggled array.
+     */
+    static toggle(arr, value) {
+        let newArr = Array();
+
+        let removed = false;
+        for (let i = 0; i &lt; arr.length; i++) {
+            // Do not copy value if it exists
+            if (arr[i] !== value) {
+                newArr.push(arr[i]);
+            } else {
+                // The element was not copied to the new array, which
+                // means it was removed
+                removed = true;
+            }
+        }
+
+        // If the element was not removed, then it was not in the array
+        // so add it
+        if (!removed) {
+            newArr.push(value);
+        }
+
+        return newArr;
+    }
+
+    /**
+     * Remove a value from an array.
+     *
+     * @static
+     * @param {Array} arr An array.
+     * @param {*} value A value to be removed.
+     * @returns {Array} A new array with the element with a given value removed.
+     */
+    static remove(arr, value) {
+        let tmp = Array();
+
+        for (let i = 0; i &lt; arr.length; i++) {
+            if (arr[i] !== value) {
+                tmp.push(arr[i]);
+            }
+        }
+
+        return tmp;
+    }
+
+    /**
+     * Remove a value from an array with unique values.
+     *
+     * @static
+     * @param {Array} arr An array.
+     * @param {*} value A value to be removed.
+     * @returns {Array} An array with the element with a given value removed.
+     */
+    static removeUnique(arr, value) {
+        let index = arr.indexOf(value);
+
+        if (index > -1) {
+            arr.splice(index, 1);
+        }
+
+        return arr;
+    }
+
+    /**
+     * Remove all elements contained in one array from another array.
+     *
+     * @static
+     * @param {Array} arrA The array to be filtered.
+     * @param {Array} arrB The array containing elements that will be removed from the other array.
+     * @returns {Array} The filtered array.
+     */
+    static removeAll(arrA, arrB) {
+        return arrA.filter(function (item) {
+            return arrB.indexOf(item) === -1;
+        });
+    }
+
+    /**
+     * Merges two arrays and returns the result. The first array will be appended to the second array.
+     *
+     * @static
+     * @param {Array} arrA An array.
+     * @param {Array} arrB An array.
+     * @returns {Array} The merged array.
+     */
+    static merge(arrA, arrB) {
+        let arr = new Array(arrA.length + arrB.length);
+
+        for (let i = 0; i &lt; arrA.length; i++) {
+            arr[i] = arrA[i];
+        }
+
+        for (let i = 0; i &lt; arrB.length; i++) {
+            arr[arrA.length + i] = arrB[i];
+        }
+
+        return arr;
+    }
+
+    /**
+     * Checks whether or not an array contains all the elements of another array, without regard to the order.
+     *
+     * @static
+     * @param {Array} arrA An array.
+     * @param {Array} arrB An array.
+     * @returns {Boolean} A boolean indicating whether or not both array contain the same elements.
+     */
+    static containsAll(arrA, arrB) {
+        let containing = 0;
+        for (let i = 0; i &lt; arrA.length; i++) {
+            for (let j = 0; j &lt; arrB.length; j++) {
+                if (arrA[i] === arrB[j]) {
+                    containing++;
+                }
+            }
+        }
+
+        return containing === arrB.length;
+    }
+    
+    /**
+     * Sort an array of atomic number information. Where the number is indicated as x, x.y, x.y.z, ...
+     *
+     * @param {Object[]} arr An array of vertex ids with their associated atomic numbers.
+     * @param {Number} arr[].vertexId A vertex id.
+     * @param {String} arr[].atomicNumber The atomic number associated with the vertex id.
+     * @returns {Object[]} The array sorted by atomic number. Example of an array entry: { atomicNumber: 2, vertexId: 5 }.
+     */
+    static sortByAtomicNumberDesc(arr) {
+        let map = arr.map(function(e, i) {
+            return { index: i, value: e.atomicNumber.split('.').map(Number) };
+        });
+
+        map.sort(function(a, b) {
+            let min = Math.min(b.value.length, a.value.length);
+            let i = 0;
+            
+            while(i &lt; min &amp;&amp; b.value[i] === a.value[i]) {
+                i++;
+            }
+
+            return i === min ? b.value.length - a.value.length : b.value[i] - a.value[i];
+        });
+
+        return map.map(function(e) {
+            return arr[e.index];
+        });
+    }
+
+    /**
+     * Copies a an n-dimensional array.
+     * 
+     * @param {Array} arr The array to be copied.
+     * @returns {Array} The copy.
+     */
+    static deepCopy(arr) {
+        let newArr = Array();
+
+        for (let i = 0; i &lt; arr.length; i++) {
+            let item = arr[i];
+
+            if (item instanceof Array) {
+                newArr[i] = ArrayHelper.deepCopy(item);
+            } else {
+                newArr[i] = item;
+            }
+        }
+
+        return newArr;
+    }
+
+}
+
 module.exports = ArrayHelper;</code></pre>
         </article>
     </section>
@@ -438,11 +438,7 @@
 <br class="clear">
 
 <footer>
-<<<<<<< HEAD
-    Documentation generated by <a href="https://github.com/jsdoc3/jsdoc">JSDoc 3.6.10</a> on Sun Apr 03 2022 11:15:25 GMT+0200 (Central European Summer Time) using the <a href="https://github.com/clenemt/docdash">docdash</a> theme.
-=======
     Documentation generated by <a href="https://github.com/jsdoc3/jsdoc">JSDoc 3.6.10</a> on Sun Apr 03 2022 22:07:19 GMT+0200 (Central European Summer Time) using the <a href="https://github.com/clenemt/docdash">docdash</a> theme.
->>>>>>> c8bc2f74
 </footer>
 
 <script>prettyPrint();</script>
