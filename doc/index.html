<!DOCTYPE html>
<html lang="en">
<head>
    
    <meta charset="utf-8">
    <title>Home - Documentation</title>
    
    
    <script src="scripts/prettify/prettify.js"></script>
    <script src="scripts/prettify/lang-css.js"></script>
    <!--[if lt IE 9]>
      <script src="//html5shiv.googlecode.com/svn/trunk/html5.js"></script>
    <![endif]-->
    <link type="text/css" rel="stylesheet" href="styles/prettify.css">
    <link type="text/css" rel="stylesheet" href="styles/jsdoc.css">
    <script src="scripts/nav.js" defer></script>
    <meta name="viewport" content="width=device-width, initial-scale=1.0">
</head>
<body>

<input type="checkbox" id="nav-trigger" class="nav-trigger" />
<label for="nav-trigger" class="navicon-button x">
  <div class="navicon"></div>
</label>

<label for="nav-trigger" class="overlay"></label>

<nav >
    
    <h2><a href="index.html">Home</a></h2><h3>Classes</h3><ul><li><a href="ArrayHelper.html">ArrayHelper</a><ul class='methods'><li data-type='method'><a href="ArrayHelper.html#.clone">clone</a></li><li data-type='method'><a href="ArrayHelper.html#.contains">contains</a></li><li data-type='method'><a href="ArrayHelper.html#.containsAll">containsAll</a></li><li data-type='method'><a href="ArrayHelper.html#.count">count</a></li><li data-type='method'><a href="ArrayHelper.html#.deepCopy">deepCopy</a></li><li data-type='method'><a href="ArrayHelper.html#.each">each</a></li><li data-type='method'><a href="ArrayHelper.html#.equals">equals</a></li><li data-type='method'><a href="ArrayHelper.html#.get">get</a></li><li data-type='method'><a href="ArrayHelper.html#.intersection">intersection</a></li><li data-type='method'><a href="ArrayHelper.html#.merge">merge</a></li><li data-type='method'><a href="ArrayHelper.html#.print">print</a></li><li data-type='method'><a href="ArrayHelper.html#.remove">remove</a></li><li data-type='method'><a href="ArrayHelper.html#.removeAll">removeAll</a></li><li data-type='method'><a href="ArrayHelper.html#.removeUnique">removeUnique</a></li><li data-type='method'><a href="ArrayHelper.html#.sortByAtomicNumberDesc">sortByAtomicNumberDesc</a></li><li data-type='method'><a href="ArrayHelper.html#.toggle">toggle</a></li><li data-type='method'><a href="ArrayHelper.html#.unique">unique</a></li></ul></li><li><a href="Atom.html">Atom</a><ul class='methods'><li data-type='method'><a href="Atom.html#addAnchoredRing">addAnchoredRing</a></li><li data-type='method'><a href="Atom.html#addNeighbouringElement">addNeighbouringElement</a></li><li data-type='method'><a href="Atom.html#attachPseudoElement">attachPseudoElement</a></li><li data-type='method'><a href="Atom.html#backupRings">backupRings</a></li><li data-type='method'><a href="Atom.html#getAtomicNumber">getAtomicNumber</a></li><li data-type='method'><a href="Atom.html#getAttachedPseudoElements">getAttachedPseudoElements</a></li><li data-type='method'><a href="Atom.html#getAttachedPseudoElementsCount">getAttachedPseudoElementsCount</a></li><li data-type='method'><a href="Atom.html#getMaxBonds">getMaxBonds</a></li><li data-type='method'><a href="Atom.html#getRingbondCount">getRingbondCount</a></li><li data-type='method'><a href="Atom.html#haveCommonRingbond">haveCommonRingbond</a></li><li data-type='method'><a href="Atom.html#isHeteroAtom">isHeteroAtom</a></li><li data-type='method'><a href="Atom.html#neighbouringElementsEqual">neighbouringElementsEqual</a></li><li data-type='method'><a href="Atom.html#restoreRings">restoreRings</a></li></ul></li><li><a href="CanvasWrapper.html">CanvasWrapper</a><ul class='methods'><li data-type='method'><a href="CanvasWrapper.html#clear">clear</a></li><li data-type='method'><a href="CanvasWrapper.html#drawAromaticityRing">drawAromaticityRing</a></li><li data-type='method'><a href="CanvasWrapper.html#drawBall">drawBall</a></li><li data-type='method'><a href="CanvasWrapper.html#drawCircle">drawCircle</a></li><li data-type='method'><a href="CanvasWrapper.html#drawDashedWedge">drawDashedWedge</a></li><li data-type='method'><a href="CanvasWrapper.html#drawDebugPoint">drawDebugPoint</a></li><li data-type='method'><a href="CanvasWrapper.html#drawDebugText">drawDebugText</a></li><li data-type='method'><a href="CanvasWrapper.html#drawLine">drawLine</a></li><li data-type='method'><a href="CanvasWrapper.html#drawPoint">drawPoint</a></li><li data-type='method'><a href="CanvasWrapper.html#drawText">drawText</a></li><li data-type='method'><a href="CanvasWrapper.html#drawWedge">drawWedge</a></li><li data-type='method'><a href="CanvasWrapper.html#getChargeText">getChargeText</a></li><li data-type='method'><a href="CanvasWrapper.html#getColor">getColor</a></li><li data-type='method'><a href="CanvasWrapper.html#reset">reset</a></li><li data-type='method'><a href="CanvasWrapper.html#scale">scale</a></li><li data-type='method'><a href="CanvasWrapper.html#setTheme">setTheme</a></li><li data-type='method'><a href="CanvasWrapper.html#updateSize">updateSize</a></li></ul></li><li><a href="Drawer.html">Drawer</a><ul class='methods'><li data-type='method'><a href="Drawer.html#draw">draw</a></li><li data-type='method'><a href="Drawer.html#getMolecularFormula">getMolecularFormula</a></li><li data-type='method'><a href="Drawer.html#getTotalOverlapScore">getTotalOverlapScore</a></li></ul></li><li><a href="DrawerBase.html">DrawerBase</a><ul class='methods'><li data-type='method'><a href="DrawerBase.html#addRing">addRing</a></li><li data-type='method'><a href="DrawerBase.html#addRingConnection">addRingConnection</a></li><li data-type='method'><a href="DrawerBase.html#annotateStereochemistry">annotateStereochemistry</a></li><li data-type='method'><a href="DrawerBase.html#areVerticesInSameRing">areVerticesInSameRing</a></li><li data-type='method'><a href="DrawerBase.html#backupRingInformation">backupRingInformation</a></li><li data-type='method'><a href="DrawerBase.html#chooseSide">chooseSide</a></li><li data-type='method'><a href="DrawerBase.html#createBridgedRing">createBridgedRing</a></li><li data-type='method'><a href="DrawerBase.html#createNextBond">createNextBond</a></li><li data-type='method'><a href="DrawerBase.html#createRing">createRing</a></li><li data-type='method'><a href="DrawerBase.html#draw">draw</a></li><li data-type='method'><a href="DrawerBase.html#drawEdge">drawEdge</a></li><li data-type='method'><a href="DrawerBase.html#drawEdges">drawEdges</a></li><li data-type='method'><a href="DrawerBase.html#drawVertices">drawVertices</a></li><li data-type='method'><a href="DrawerBase.html#edgeRingCount">edgeRingCount</a></li><li data-type='method'><a href="DrawerBase.html#getBridgedRingRings">getBridgedRingRings</a></li><li data-type='method'><a href="DrawerBase.html#getBridgedRings">getBridgedRings</a></li><li data-type='method'><a href="DrawerBase.html#getClosestVertex">getClosestVertex</a></li><li data-type='method'><a href="DrawerBase.html#getCommonRingbondNeighbour">getCommonRingbondNeighbour</a></li><li data-type='method'><a href="DrawerBase.html#getCommonRings">getCommonRings</a></li><li data-type='method'><a href="DrawerBase.html#getCurrentCenterOfMass">getCurrentCenterOfMass</a></li><li data-type='method'><a href="DrawerBase.html#getCurrentCenterOfMassInNeigbourhood">getCurrentCenterOfMassInNeigbourhood</a></li><li data-type='method'><a href="DrawerBase.html#getEdgeNormals">getEdgeNormals</a></li><li data-type='method'><a href="DrawerBase.html#getFusedRings">getFusedRings</a></li><li data-type='method'><a href="DrawerBase.html#getHeavyAtomCount">getHeavyAtomCount</a></li><li data-type='method'><a href="DrawerBase.html#getLargestOrAromaticCommonRing">getLargestOrAromaticCommonRing</a></li><li data-type='method'><a href="DrawerBase.html#getLastVertexWithAngle">getLastVertexWithAngle</a></li><li data-type='method'><a href="DrawerBase.html#getMolecularFormula">getMolecularFormula</a></li><li data-type='method'><a href="DrawerBase.html#getNonRingNeighbours">getNonRingNeighbours</a></li><li data-type='method'><a href="DrawerBase.html#getOverlapScore">getOverlapScore</a></li><li data-type='method'><a href="DrawerBase.html#getRing">getRing</a></li><li data-type='method'><a href="DrawerBase.html#getRingbondType">getRingbondType</a></li><li data-type='method'><a href="DrawerBase.html#getRingConnection">getRingConnection</a></li><li data-type='method'><a href="DrawerBase.html#getRingConnections">getRingConnections</a></li><li data-type='method'><a href="DrawerBase.html#getRingCount">getRingCount</a></li><li data-type='method'><a href="DrawerBase.html#getSpiros">getSpiros</a></li><li data-type='method'><a href="DrawerBase.html#getSubringCenter">getSubringCenter</a></li><li data-type='method'><a href="DrawerBase.html#getSubtreeOverlapScore">getSubtreeOverlapScore</a></li><li data-type='method'><a href="DrawerBase.html#getTotalOverlapScore">getTotalOverlapScore</a></li><li data-type='method'><a href="DrawerBase.html#getVerticesAt">getVerticesAt</a></li><li data-type='method'><a href="DrawerBase.html#hasBridgedRing">hasBridgedRing</a></li><li data-type='method'><a href="DrawerBase.html#initPseudoElements">initPseudoElements</a></li><li data-type='method'><a href="DrawerBase.html#initRings">initRings</a></li><li data-type='method'><a href="DrawerBase.html#isEdgeInRing">isEdgeInRing</a></li><li data-type='method'><a href="DrawerBase.html#isEdgeRotatable">isEdgeRotatable</a></li><li data-type='method'><a href="DrawerBase.html#isPartOfBridgedRing">isPartOfBridgedRing</a></li><li data-type='method'><a href="DrawerBase.html#isPointInRing">isPointInRing</a></li><li data-type='method'><a href="DrawerBase.html#isRingAromatic">isRingAromatic</a></li><li data-type='method'><a href="DrawerBase.html#position">position</a></li><li data-type='method'><a href="DrawerBase.html#printRingInfo">printRingInfo</a></li><li data-type='method'><a href="DrawerBase.html#removeRing">removeRing</a></li><li data-type='method'><a href="DrawerBase.html#removeRingConnection">removeRingConnection</a></li><li data-type='method'><a href="DrawerBase.html#removeRingConnectionsBetween">removeRingConnectionsBetween</a></li><li data-type='method'><a href="DrawerBase.html#resolvePrimaryOverlaps">resolvePrimaryOverlaps</a></li><li data-type='method'><a href="DrawerBase.html#resolveSecondaryOverlaps">resolveSecondaryOverlaps</a></li><li data-type='method'><a href="DrawerBase.html#restoreRingInformation">restoreRingInformation</a></li><li data-type='method'><a href="DrawerBase.html#rotateDrawing">rotateDrawing</a></li><li data-type='method'><a href="DrawerBase.html#rotateSubtree">rotateSubtree</a></li><li data-type='method'><a href="DrawerBase.html#setRingCenter">setRingCenter</a></li><li data-type='method'><a href="DrawerBase.html#visitStereochemistry">visitStereochemistry</a></li></ul></li><li><a href="Edge.html">Edge</a><ul class='methods'><li data-type='method'><a href="Edge.html#setBondType">setBondType</a></li></ul></li><li><a href="Graph.html">Graph</a><ul class='methods'><li data-type='method'><a href="Graph.html#._ccCountDfs">_ccCountDfs</a></li><li data-type='method'><a href="Graph.html#._ccGetDfs">_ccGetDfs</a></li><li data-type='method'><a href="Graph.html#.getConnectedComponentCount">getConnectedComponentCount</a></li><li data-type='method'><a href="Graph.html#.getConnectedComponents">getConnectedComponents</a></li><li data-type='method'><a href="Graph.html#_bridgeDfs">_bridgeDfs</a></li><li data-type='method'><a href="Graph.html#_init">_init</a></li><li data-type='method'><a href="Graph.html#addEdge">addEdge</a></li><li data-type='method'><a href="Graph.html#addVertex">addVertex</a></li><li data-type='method'><a href="Graph.html#clear">clear</a></li><li data-type='method'><a href="Graph.html#getAdjacencyList">getAdjacencyList</a></li><li data-type='method'><a href="Graph.html#getAdjacencyMatrix">getAdjacencyMatrix</a></li><li data-type='method'><a href="Graph.html#getBridges">getBridges</a></li><li data-type='method'><a href="Graph.html#getComponentsAdjacencyMatrix">getComponentsAdjacencyMatrix</a></li><li data-type='method'><a href="Graph.html#getDistanceMatrix">getDistanceMatrix</a></li><li data-type='method'><a href="Graph.html#getEdge">getEdge</a></li><li data-type='method'><a href="Graph.html#getEdgeList">getEdgeList</a></li><li data-type='method'><a href="Graph.html#getEdges">getEdges</a></li><li data-type='method'><a href="Graph.html#getSubgraphAdjacencyList">getSubgraphAdjacencyList</a></li><li data-type='method'><a href="Graph.html#getSubgraphAdjacencyMatrix">getSubgraphAdjacencyMatrix</a></li><li data-type='method'><a href="Graph.html#getSubgraphDistanceMatrix">getSubgraphDistanceMatrix</a></li><li data-type='method'><a href="Graph.html#getTreeDepth">getTreeDepth</a></li><li data-type='method'><a href="Graph.html#getVertexList">getVertexList</a></li><li data-type='method'><a href="Graph.html#hasEdge">hasEdge</a></li><li data-type='method'><a href="Graph.html#kkLayout">kkLayout</a></li><li data-type='method'><a href="Graph.html#traverseBF">traverseBF</a></li><li data-type='method'><a href="Graph.html#traverseTree">traverseTree</a></li></ul></li><li><a href="Line.html">Line</a><ul class='methods'><li data-type='method'><a href="Line.html#clone">clone</a></li><li data-type='method'><a href="Line.html#getAngle">getAngle</a></li><li data-type='method'><a href="Line.html#getLeftChiral">getLeftChiral</a></li><li data-type='method'><a href="Line.html#getLeftElement">getLeftElement</a></li><li data-type='method'><a href="Line.html#getLeftVector">getLeftVector</a></li><li data-type='method'><a href="Line.html#getLength">getLength</a></li><li data-type='method'><a href="Line.html#getRightChiral">getRightChiral</a></li><li data-type='method'><a href="Line.html#getRightElement">getRightElement</a></li><li data-type='method'><a href="Line.html#getRightVector">getRightVector</a></li><li data-type='method'><a href="Line.html#rotate">rotate</a></li><li data-type='method'><a href="Line.html#rotateToXAxis">rotateToXAxis</a></li><li data-type='method'><a href="Line.html#setLeftVector">setLeftVector</a></li><li data-type='method'><a href="Line.html#setRightVector">setRightVector</a></li><li data-type='method'><a href="Line.html#shorten">shorten</a></li><li data-type='method'><a href="Line.html#shortenFrom">shortenFrom</a></li><li data-type='method'><a href="Line.html#shortenLeft">shortenLeft</a></li><li data-type='method'><a href="Line.html#shortenRight">shortenRight</a></li><li data-type='method'><a href="Line.html#shortenTo">shortenTo</a></li></ul></li><li><a href="MathHelper.html">MathHelper</a><ul class='methods'><li data-type='method'><a href="MathHelper.html#.apothem">apothem</a></li><li data-type='method'><a href="MathHelper.html#.centralAngle">centralAngle</a></li><li data-type='method'><a href="MathHelper.html#.innerAngle">innerAngle</a></li><li data-type='method'><a href="MathHelper.html#.meanAngle">meanAngle</a></li><li data-type='method'><a href="MathHelper.html#.parityOfPermutation">parityOfPermutation</a></li><li data-type='method'><a href="MathHelper.html#.polyCircumradius">polyCircumradius</a></li><li data-type='method'><a href="MathHelper.html#.round">round</a></li><li data-type='method'><a href="MathHelper.html#.toDeg">toDeg</a></li><li data-type='method'><a href="MathHelper.html#.toRad">toRad</a></li></ul></li><li><a href="Reaction.html">Reaction</a></li><li><a href="ReactionDrawer.html">ReactionDrawer</a><ul class='methods'><li data-type='method'><a href="ReactionDrawer.html#draw">draw</a></li></ul></li><li><a href="Ring.html">Ring</a><ul class='methods'><li data-type='method'><a href="Ring.html#clone">clone</a></li><li data-type='method'><a href="Ring.html#contains">contains</a></li><li data-type='method'><a href="Ring.html#eachMember">eachMember</a></li><li data-type='method'><a href="Ring.html#getAngle">getAngle</a></li><li data-type='method'><a href="Ring.html#getDoubleBondCount">getDoubleBondCount</a></li><li data-type='method'><a href="Ring.html#getOrderedNeighbours">getOrderedNeighbours</a></li><li data-type='method'><a href="Ring.html#getPolygon">getPolygon</a></li><li data-type='method'><a href="Ring.html#getSize">getSize</a></li><li data-type='method'><a href="Ring.html#isBenzeneLike">isBenzeneLike</a></li></ul></li><li><a href="RingConnection.html">RingConnection</a><ul class='methods'><li data-type='method'><a href="RingConnection.html#.getNeighbours">getNeighbours</a></li><li data-type='method'><a href="RingConnection.html#.getVertices">getVertices</a></li><li data-type='method'><a href="RingConnection.html#.isBridge">isBridge</a></li><li data-type='method'><a href="RingConnection.html#addVertex">addVertex</a></li><li data-type='method'><a href="RingConnection.html#containsRing">containsRing</a></li><li data-type='method'><a href="RingConnection.html#isBridge">isBridge</a></li><li data-type='method'><a href="RingConnection.html#updateOther">updateOther</a></li></ul></li><li><a href="SSSR.html">SSSR</a><ul class='methods'><li data-type='method'><a href="SSSR.html#.areSetsEqual">areSetsEqual</a></li><li data-type='method'><a href="SSSR.html#.bondsToAtoms">bondsToAtoms</a></li><li data-type='method'><a href="SSSR.html#.getBondCount">getBondCount</a></li><li data-type='method'><a href="SSSR.html#.getEdgeCount">getEdgeCount</a></li><li data-type='method'><a href="SSSR.html#.getEdgeList">getEdgeList</a></li><li data-type='method'><a href="SSSR.html#.getPathIncludedDistanceMatrices">getPathIncludedDistanceMatrices</a></li><li data-type='method'><a href="SSSR.html#.getRingCandidates">getRingCandidates</a></li><li data-type='method'><a href="SSSR.html#.getRings">getRings</a></li><li data-type='method'><a href="SSSR.html#.getSSSR">getSSSR</a></li><li data-type='method'><a href="SSSR.html#.isSupersetOf">isSupersetOf</a></li><li data-type='method'><a href="SSSR.html#.matrixToString">matrixToString</a></li><li data-type='method'><a href="SSSR.html#.pathSetsContain">pathSetsContain</a></li></ul></li><li><a href="Vector2.html">Vector2</a><ul class='methods'><li data-type='method'><a href="Vector2.html#add">add</a></li><li data-type='method'><a href="Vector2.html#angle">angle</a></li><li data-type='method'><a href="Vector2.html#clockwise">clockwise</a></li><li data-type='method'><a href="Vector2.html#clone">clone</a></li><li data-type='method'><a href="Vector2.html#distance">distance</a></li><li data-type='method'><a href="Vector2.html#distanceSq">distanceSq</a></li><li data-type='method'><a href="Vector2.html#divide">divide</a></li><li data-type='method'><a href="Vector2.html#getRotateAwayFromAngle">getRotateAwayFromAngle</a></li><li data-type='method'><a href="Vector2.html#getRotateToAngle">getRotateToAngle</a></li><li data-type='method'><a href="Vector2.html#getRotateTowardsAngle">getRotateTowardsAngle</a></li><li data-type='method'><a href="Vector2.html#invert">invert</a></li><li data-type='method'><a href="Vector2.html#isInPolygon">isInPolygon</a></li><li data-type='method'><a href="Vector2.html#length">length</a></li><li data-type='method'><a href="Vector2.html#lengthSq">lengthSq</a></li><li data-type='method'><a href="Vector2.html#multiply">multiply</a></li><li data-type='method'><a href="Vector2.html#multiplyScalar">multiplyScalar</a></li><li data-type='method'><a href="Vector2.html#normalize">normalize</a></li><li data-type='method'><a href="Vector2.html#normalized">normalized</a></li><li data-type='method'><a href="Vector2.html#relativeClockwise">relativeClockwise</a></li><li data-type='method'><a href="Vector2.html#rotate">rotate</a></li><li data-type='method'><a href="Vector2.html#rotateAround">rotateAround</a></li><li data-type='method'><a href="Vector2.html#rotateAwayFrom">rotateAwayFrom</a></li><li data-type='method'><a href="Vector2.html#rotateTo">rotateTo</a></li><li data-type='method'><a href="Vector2.html#sameSideAs">sameSideAs</a></li><li data-type='method'><a href="Vector2.html#subtract">subtract</a></li><li data-type='method'><a href="Vector2.html#toString">toString</a></li><li data-type='method'><a href="Vector2.html#whichSide">whichSide</a></li><li data-type='method'><a href="Vector2.html#.add">add</a></li><li data-type='method'><a href="Vector2.html#.angle">angle</a></li><li data-type='method'><a href="Vector2.html#.averageDirection">averageDirection</a></li><li data-type='method'><a href="Vector2.html#.divide">divide</a></li><li data-type='method'><a href="Vector2.html#.divideScalar">divideScalar</a></li><li data-type='method'><a href="Vector2.html#.dot">dot</a></li><li data-type='method'><a href="Vector2.html#.midpoint">midpoint</a></li><li data-type='method'><a href="Vector2.html#.multiply">multiply</a></li><li data-type='method'><a href="Vector2.html#.multiplyScalar">multiplyScalar</a></li><li data-type='method'><a href="Vector2.html#.normals">normals</a></li><li data-type='method'><a href="Vector2.html#.scalarProjection">scalarProjection</a></li><li data-type='method'><a href="Vector2.html#.subtract">subtract</a></li><li data-type='method'><a href="Vector2.html#.threePointangle">threePointangle</a></li><li data-type='method'><a href="Vector2.html#.units">units</a></li></ul></li><li><a href="Vertex.html">Vertex</a><ul class='methods'><li data-type='method'><a href="Vertex.html#addChild">addChild</a></li><li data-type='method'><a href="Vertex.html#addRingbondChild">addRingbondChild</a></li><li data-type='method'><a href="Vertex.html#clone">clone</a></li><li data-type='method'><a href="Vertex.html#equals">equals</a></li><li data-type='method'><a href="Vertex.html#getAngle">getAngle</a></li><li data-type='method'><a href="Vertex.html#getDrawnNeighbours">getDrawnNeighbours</a></li><li data-type='method'><a href="Vertex.html#getNeighbourCount">getNeighbourCount</a></li><li data-type='method'><a href="Vertex.html#getNeighbours">getNeighbours</a></li><li data-type='method'><a href="Vertex.html#getNextInRing">getNextInRing</a></li><li data-type='method'><a href="Vertex.html#getSpanningTreeNeighbours">getSpanningTreeNeighbours</a></li><li data-type='method'><a href="Vertex.html#getTextDirection">getTextDirection</a></li><li data-type='method'><a href="Vertex.html#isTerminal">isTerminal</a></li><li data-type='method'><a href="Vertex.html#setParentVertexId">setParentVertexId</a></li><li data-type='method'><a href="Vertex.html#setPosition">setPosition</a></li><li data-type='method'><a href="Vertex.html#setPositionFromVector">setPositionFromVector</a></li></ul></li></ul><h3>Global</h3><ul><li><a href="global.html#getChargeText">getChargeText</a></li></ul>
</nav>

<div id="main">
    

    



    


    <section class="package">
        <h3> </h3>		
    </section>









    



    <section class="readme usertext">
        <article><p><img src="https://github.com/reymond-group/smilesDrawer/blob/master/logo.png?raw=true" alt="Smiles Drawer"></p>
<h1>Smiles Drawer</h1>
<p>Current Version: 2.0.1</p>
<p>If you use this code or application, please cite the original paper published by the Journal of Chemical Information and Modeling: <a href="http://dx.doi.org/10.1021/acs.jcim.7b00425">10.1021/acs.jcim.7b00425</a></p>
<h2>SmilesDrawer 2.0 is out!</h2>
<p>And it now also draws reactions, comes with many new teams and has a cool new website:</p>
<p><a href="https://www.smilesdrawer.rocks">smilesdrawer.rocks</a></p>
<p><img src="http://doc.gdb.tools/smilesDrawer/structures.png"></img></p>
<h3><a href="http://doc.gdb.tools/smilesDrawer/sd/example/index_light.html">Demo (Canvas)</a></h3>
<h3><a href="http://doc.gdb.tools/smilesDrawer/sd/example/index_svg.html">Demo (SVG)</a></h3>
### Compatibility
<p>All the current versions of the major browsers are supported and the application has been tested on the following browsers (versions):</p>
<ul>
<li>Chrome (68.0.3440.106)</li>
<li>Firefox (61.0.1)</li>
<li>Edge (42.17134.167.0)</li>
<li>Internet Explorer 11</li>
<li>Safari (10.1.2)</li>
</ul>
<p>SmilesDrawer should also run on older versions of all of these browsers, if you experience any problems on older browsers, please open an issue and it will be tested.</p>
<h3>Examples</h3>
<p>An example using the light theme can be found <a href="http://doc.gdb.tools/smilesDrawer/sd/example/index_light.html">here</a>, while one using the dark theme can be found <a href="http://doc.gdb.tools/smilesDrawer/sd/example/index.html">here</a> . The colors of SmilesDrawer are completely configurable.</p>
<p>Examples showing molecules from different databases:</p>
<ul>
<li><a href="http://doc.gdb.tools/smilesDrawer/sd/test/browser.html?set=drugbank">Drugbank</a></li>
<li><a href="http://doc.gdb.tools/smilesDrawer/sd/test/browser.html?set=gdb17">GDB-17</a></li>
<li><a href="http://doc.gdb.tools/smilesDrawer/sd/test/browser.html?set=fdb">FDB-17</a></li>
<li><a href="http://doc.gdb.tools/smilesDrawer/sd/test/browser.html?set=schembl">SureChEMBL</a></li>
<li><a href="http://doc.gdb.tools/smilesDrawer/sd/test/browser.html?set=chembl">ChEMBL</a></li>
</ul>
<p>A very simple JSFiddle example can be found <a href="https://jsfiddle.net/zjdtkL57/1/">here</a>. This example shows the <code>SmilesDrawer.apply()</code> functionality which draws the structure for every <code>canvas</code> element with a <code>data-smiles</code> attribute. E.g. <code>&lt;canvas data-smiles=&quot;C1CCCCC1&quot;&gt;&lt;/canvas&gt;</code></p>
<h3>Experimental Features</h3>
<p>If you experience problems with the drawing of complex ring systems (including very long bonds), please enable experimental features (see options).</p>
<h3>&quot;Installation&quot;</h3>
<p>SmilesDrawer is available from the unpkg content delivery network:</p>
<pre class="prettyprint source"><code>https://unpkg.com/smiles-drawer@1.2.0/dist/smiles-drawer.min.js
</code></pre>
<p>You can easily get smiles-drawer using yarn:</p>
<pre class="prettyprint source"><code>yarn add smiles-drawer
</code></pre>
<p>or you can just download the files from here.</p>
<h3>Building Smiles Drawer</h3>
<p>If you decide not to use the ready-to-go scripts in <code>dist</code>, you can (edit and) build the project by running:</p>
<pre class="prettyprint source lang-bash"><code>npm install
gulp
</code></pre>
<h3>Getting Started</h3>
<p>To get a simple input box which lets the user enter a SMILES and then display it in a canvas, the following minimal example is sufficient.
In order to have nice consistent font rendering you have to include the droid sans font from google fonts.</p>
<pre class="prettyprint source lang-html"><code>&lt;!DOCTYPE html>
&lt;html>
  &lt;head>
    &lt;meta charset=&quot;utf-8&quot; />
    &lt;meta http-equiv=&quot;x-ua-compatible&quot; content=&quot;ie=edge&quot; />
    &lt;title>Smiles Drawer Example&lt;/title>
    &lt;meta name=&quot;description&quot; content=&quot;A minimal smiles drawer example.&quot; />
    &lt;meta name=&quot;viewport&quot; content=&quot;width=device-width, initial-scale=1&quot; />

    &lt;link
      href=&quot;https://fonts.googleapis.com/css?family=Droid+Sans:400,700&quot;
      rel=&quot;stylesheet&quot;
    />
  &lt;/head>
  &lt;body>
    &lt;input id=&quot;example-input&quot; name=&quot;example-input&quot; />
    &lt;canvas id=&quot;example-canvas&quot; width=&quot;500&quot; height=&quot;500&quot;>&lt;/canvas>

    &lt;script src=&quot;https://unpkg.com/smiles-drawer@1.0.10/dist/smiles-drawer.min.js&quot;>&lt;/script>
    &lt;script>
      let input = document.getElementById(&quot;example-input&quot;);
      let options = {};

      // Initialize the drawer to draw to canvas
      let smilesDrawer = new SmilesDrawer.Drawer(options);
      // Alternatively, initialize the SVG drawer:
      // let svgDrawer = new SmilesDrawer.SvgDrawer(options);

      input.addEventListener(&quot;input&quot;, function() {
        // Clean the input (remove unrecognized characters, such as spaces and tabs) and parse it
        SmilesDrawer.parse(input.value, function(tree) {
          // Draw to the canvas
          smilesDrawer.draw(tree, &quot;example-canvas&quot;, &quot;light&quot;, false);
          // Alternatively, draw to SVG:
          // svgDrawer.draw(tree, 'output-svg', 'dark', false);
        });
      });
    &lt;/script>
  &lt;/body>
&lt;/html>
</code></pre>
<p>See the example folder for a more complete example.</p>
<h3>Options</h3>
<p>The options are supplied to the constructor as shown in the example above.</p>
<pre class="prettyprint source lang-javascript"><code>let options = { ... };
let smilesDrawer = new SmilesDrawer(options);
</code></pre>
<p>The following options are available:</p>
<table>
<thead>
<tr>
<th>Option</th>
<th>Identifier</th>
<th>Data Type</th>
<th>Default Value</th>
</tr>
</thead>
<tbody>
<tr>
<td>Drawing width</td>
<td>width</td>
<td>number</td>
<td>500</td>
</tr>
<tr>
<td>Drawing height</td>
<td>height</td>
<td>number</td>
<td>500</td>
</tr>
<tr>
<td>Bond thickness</td>
<td>bondThickness</td>
<td>number</td>
<td>0.6</td>
</tr>
<tr>
<td>Bond length</td>
<td>bondLength</td>
<td>number</td>
<td>15</td>
</tr>
<tr>
<td>Short bond length (e.g. double bonds) in percent of bond length</td>
<td>shortBondLength</td>
<td>number</td>
<td>0.85</td>
</tr>
<tr>
<td>Bond spacing (e.g. space between double bonds)</td>
<td>bondSpacing</td>
<td>number</td>
<td>0.18 * 15</td>
</tr>
<tr>
<td>Atom Visualization</td>
<td>atomVisualization</td>
<td>string ['default', 'balls', 'none']</td>
<td>'default'</td>
</tr>
<tr>
<td>Large Font Size (in pt for elements)</td>
<td>fontSizeLarge</td>
<td>number</td>
<td>6</td>
</tr>
<tr>
<td>Small Font Size (in pt for numbers)</td>
<td>fontSizeSmall</td>
<td>number</td>
<td>4</td>
</tr>
<tr>
<td>Padding</td>
<td>padding</td>
<td>number</td>
<td>20.0</td>
</tr>
<tr>
<td>Use experimental features</td>
<td>experimental</td>
<td>boolean</td>
<td>false</td>
</tr>
<tr>
<td>Show Terminal Carbons (CH3)</td>
<td>terminalCarbons</td>
<td>boolean</td>
<td>false</td>
</tr>
<tr>
<td>Show explicit hydrogens</td>
<td>explicitHydrogens</td>
<td>boolean</td>
<td>false</td>
</tr>
<tr>
<td>Overlap sensitivity</td>
<td>overlapSensitivity</td>
<td>number</td>
<td>0.42</td>
</tr>
<tr>
<td># of overlap resolution iterations</td>
<td>overlapResolutionIterations</td>
<td>number</td>
<td>1</td>
</tr>
<tr>
<td>Draw concatenated terminals and pseudo elements</td>
<td>compactDrawing</td>
<td>boolean</td>
<td>true</td>
</tr>
<tr>
<td>Draw isometric SMILES if available</td>
<td>isometric</td>
<td>boolean</td>
<td>true</td>
</tr>
<tr>
<td>Debug (draw debug information to canvas)</td>
<td>debug</td>
<td>boolean</td>
<td>false</td>
</tr>
<tr>
<td>Color themes</td>
<td>themes</td>
<td>object</td>
<td>see below</td>
</tr>
</tbody>
</table>
<p>The default options are defined as follows:</p>
<pre class="prettyprint source lang-javascript"><code>{
    width: 500,
    height: 500,
    bondThickness: 0.6,
    bondLength: 15,
    shortBondLength: 0.85,
    bondSpacing: 0.18 * 15,
    atomVisualization: 'default',
    isomeric: true,
    debug: false,
    terminalCarbons: false,
    explicitHydrogens: false,
    overlapSensitivity: 0.42,
    overlapResolutionIterations: 1,
    compactDrawing: true,
    fontSizeLarge: 5,
    fontSizeSmall: 3,
    padding: 20.0,
    experimental: false,
    themes: {
        dark: {
            C: '#fff',
            O: '#e74c3c',
            N: '#3498db',
            F: '#27ae60',
            CL: '#16a085',
            BR: '#d35400',
            I: '#8e44ad',
            P: '#d35400',
            S: '#f1c40f',
            B: '#e67e22',
            SI: '#e67e22',
            H: '#fff',
            BACKGROUND: '#141414'
        },
        light: {
            C: '#222',
            O: '#e74c3c',
            N: '#3498db',
            F: '#27ae60',
            CL: '#16a085',
            BR: '#d35400',
            I: '#8e44ad',
            P: '#d35400',
            S: '#f1c40f',
            B: '#e67e22',
            SI: '#e67e22',
            H: '#222',
            BACKGROUND: '#fff'
        }
    }
};
</code></pre>
<h3>Usage</h3>
<p>An instance of SmilesDrawer is able to draw to multiple targets. Initialize SmilesDrawer once for each set of options (you would initialize two different objects if you were to draw in two different sizes).</p>
<pre class="prettyprint source lang-javascript"><code>let smilesDrawer = new SmilesDrawer.Drawer({ width: 250, height: 250 });
</code></pre>
<p>In order to depict a SMILES string it has to be parsed using SmilesDrawer's SMILES parser, which is encapsulated in the static function <code>SmilesDrawer.parse()</code> where the first argument is the SMILES string and the second argument a callback for a successfull parsing. The third argument provides a way to handle errors using a callback.</p>
<pre class="prettyprint source lang-javascript"><code>SmilesDrawer.parse('C1CCCCC1', function (tree) {
    smilesDrawer.draw(tree, 'output-canvas', 'light', false);
}, function (err) {
    console.log(err);
}
</code></pre>
<p>The function <code>smilesDrawer.draw()</code> requires two and accepts up to four arguments. The first argument is the parse tree returned by the parse function (through the callback), the second is the <code>id</code> of a HTML canvas element on which the structure will be drawn. The two optional arguments are whether to use the light or dark theme (defaults to <code>'light'</code>) and whether to only compute properties such as ring count, hac, etc. and not depict the structure (defaults to <code>false</code>).</p>
<h3>API</h3>
<p>The SmilesDrawer object exposes methods that can be used for purposes other than drawing chemical structures.</p>
<table>
<thead>
<tr>
<th>Method</th>
<th>Description</th>
<th>Returns</th>
</tr>
</thead>
<tbody>
<tr>
<td><code>getMolecularFormula()</code></td>
<td>Returns the molcular formula, eg. C22H30N6O4S, of the currently loaded molecule.</td>
<td><code>String</code></td>
</tr>
</tbody>
</table>
<h3>Bridged Rings</h3>
<p>Bridged rings are positioned using the Kamada–Kawai algorithm. If there is a bridged ring in the molecule, explicitly defined aromatic rings are not drawn with a circle inside the ring, but with dashed gray lines where double bonds would be.</p>
<h3>Contributors</h3>
<p>Thank you for contributing:
SRI International's CSE group (For the excellent SVG support)
<a href="https://github.com/ohardy">ohardy</a></p></article>
    </section>






    
    
</div>

<br class="clear">

<footer>
<<<<<<< HEAD
    Documentation generated by <a href="https://github.com/jsdoc3/jsdoc">JSDoc 3.6.10</a> on Sun May 29 2022 13:26:34 GMT+0200 (Central European Summer Time) using the <a href="https://github.com/clenemt/docdash">docdash</a> theme.
=======
    Documentation generated by <a href="https://github.com/jsdoc3/jsdoc">JSDoc 3.6.3</a> on Sun Jun 26 2022 22:12:52 GMT-0500 (Central Daylight Time) using the <a href="https://github.com/clenemt/docdash">docdash</a> theme.
>>>>>>> 34e575e9
</footer>

<script>prettyPrint();</script>
<script src="scripts/polyfill.js"></script>
<script src="scripts/linenumber.js"></script>



</body>
</html><|MERGE_RESOLUTION|>--- conflicted
+++ resolved
@@ -1,47 +1,371 @@
 <!DOCTYPE html>
 <html lang="en">
+
 <head>
-    
-    <meta charset="utf-8">
-    <title>Home - Documentation</title>
-    
-    
-    <script src="scripts/prettify/prettify.js"></script>
-    <script src="scripts/prettify/lang-css.js"></script>
-    <!--[if lt IE 9]>
+
+  <meta charset="utf-8">
+  <title>Home - Documentation</title>
+
+
+  <script src="scripts/prettify/prettify.js"></script>
+  <script src="scripts/prettify/lang-css.js"></script>
+  <!--[if lt IE 9]>
       <script src="//html5shiv.googlecode.com/svn/trunk/html5.js"></script>
     <![endif]-->
-    <link type="text/css" rel="stylesheet" href="styles/prettify.css">
-    <link type="text/css" rel="stylesheet" href="styles/jsdoc.css">
-    <script src="scripts/nav.js" defer></script>
-    <meta name="viewport" content="width=device-width, initial-scale=1.0">
+  <link type="text/css" rel="stylesheet" href="styles/prettify.css">
+  <link type="text/css" rel="stylesheet" href="styles/jsdoc.css">
+  <script src="scripts/nav.js" defer></script>
+  <meta name="viewport" content="width=device-width, initial-scale=1.0">
 </head>
+
 <body>
 
-<input type="checkbox" id="nav-trigger" class="nav-trigger" />
-<label for="nav-trigger" class="navicon-button x">
-  <div class="navicon"></div>
-</label>
-
-<label for="nav-trigger" class="overlay"></label>
-
-<nav >
-    
-    <h2><a href="index.html">Home</a></h2><h3>Classes</h3><ul><li><a href="ArrayHelper.html">ArrayHelper</a><ul class='methods'><li data-type='method'><a href="ArrayHelper.html#.clone">clone</a></li><li data-type='method'><a href="ArrayHelper.html#.contains">contains</a></li><li data-type='method'><a href="ArrayHelper.html#.containsAll">containsAll</a></li><li data-type='method'><a href="ArrayHelper.html#.count">count</a></li><li data-type='method'><a href="ArrayHelper.html#.deepCopy">deepCopy</a></li><li data-type='method'><a href="ArrayHelper.html#.each">each</a></li><li data-type='method'><a href="ArrayHelper.html#.equals">equals</a></li><li data-type='method'><a href="ArrayHelper.html#.get">get</a></li><li data-type='method'><a href="ArrayHelper.html#.intersection">intersection</a></li><li data-type='method'><a href="ArrayHelper.html#.merge">merge</a></li><li data-type='method'><a href="ArrayHelper.html#.print">print</a></li><li data-type='method'><a href="ArrayHelper.html#.remove">remove</a></li><li data-type='method'><a href="ArrayHelper.html#.removeAll">removeAll</a></li><li data-type='method'><a href="ArrayHelper.html#.removeUnique">removeUnique</a></li><li data-type='method'><a href="ArrayHelper.html#.sortByAtomicNumberDesc">sortByAtomicNumberDesc</a></li><li data-type='method'><a href="ArrayHelper.html#.toggle">toggle</a></li><li data-type='method'><a href="ArrayHelper.html#.unique">unique</a></li></ul></li><li><a href="Atom.html">Atom</a><ul class='methods'><li data-type='method'><a href="Atom.html#addAnchoredRing">addAnchoredRing</a></li><li data-type='method'><a href="Atom.html#addNeighbouringElement">addNeighbouringElement</a></li><li data-type='method'><a href="Atom.html#attachPseudoElement">attachPseudoElement</a></li><li data-type='method'><a href="Atom.html#backupRings">backupRings</a></li><li data-type='method'><a href="Atom.html#getAtomicNumber">getAtomicNumber</a></li><li data-type='method'><a href="Atom.html#getAttachedPseudoElements">getAttachedPseudoElements</a></li><li data-type='method'><a href="Atom.html#getAttachedPseudoElementsCount">getAttachedPseudoElementsCount</a></li><li data-type='method'><a href="Atom.html#getMaxBonds">getMaxBonds</a></li><li data-type='method'><a href="Atom.html#getRingbondCount">getRingbondCount</a></li><li data-type='method'><a href="Atom.html#haveCommonRingbond">haveCommonRingbond</a></li><li data-type='method'><a href="Atom.html#isHeteroAtom">isHeteroAtom</a></li><li data-type='method'><a href="Atom.html#neighbouringElementsEqual">neighbouringElementsEqual</a></li><li data-type='method'><a href="Atom.html#restoreRings">restoreRings</a></li></ul></li><li><a href="CanvasWrapper.html">CanvasWrapper</a><ul class='methods'><li data-type='method'><a href="CanvasWrapper.html#clear">clear</a></li><li data-type='method'><a href="CanvasWrapper.html#drawAromaticityRing">drawAromaticityRing</a></li><li data-type='method'><a href="CanvasWrapper.html#drawBall">drawBall</a></li><li data-type='method'><a href="CanvasWrapper.html#drawCircle">drawCircle</a></li><li data-type='method'><a href="CanvasWrapper.html#drawDashedWedge">drawDashedWedge</a></li><li data-type='method'><a href="CanvasWrapper.html#drawDebugPoint">drawDebugPoint</a></li><li data-type='method'><a href="CanvasWrapper.html#drawDebugText">drawDebugText</a></li><li data-type='method'><a href="CanvasWrapper.html#drawLine">drawLine</a></li><li data-type='method'><a href="CanvasWrapper.html#drawPoint">drawPoint</a></li><li data-type='method'><a href="CanvasWrapper.html#drawText">drawText</a></li><li data-type='method'><a href="CanvasWrapper.html#drawWedge">drawWedge</a></li><li data-type='method'><a href="CanvasWrapper.html#getChargeText">getChargeText</a></li><li data-type='method'><a href="CanvasWrapper.html#getColor">getColor</a></li><li data-type='method'><a href="CanvasWrapper.html#reset">reset</a></li><li data-type='method'><a href="CanvasWrapper.html#scale">scale</a></li><li data-type='method'><a href="CanvasWrapper.html#setTheme">setTheme</a></li><li data-type='method'><a href="CanvasWrapper.html#updateSize">updateSize</a></li></ul></li><li><a href="Drawer.html">Drawer</a><ul class='methods'><li data-type='method'><a href="Drawer.html#draw">draw</a></li><li data-type='method'><a href="Drawer.html#getMolecularFormula">getMolecularFormula</a></li><li data-type='method'><a href="Drawer.html#getTotalOverlapScore">getTotalOverlapScore</a></li></ul></li><li><a href="DrawerBase.html">DrawerBase</a><ul class='methods'><li data-type='method'><a href="DrawerBase.html#addRing">addRing</a></li><li data-type='method'><a href="DrawerBase.html#addRingConnection">addRingConnection</a></li><li data-type='method'><a href="DrawerBase.html#annotateStereochemistry">annotateStereochemistry</a></li><li data-type='method'><a href="DrawerBase.html#areVerticesInSameRing">areVerticesInSameRing</a></li><li data-type='method'><a href="DrawerBase.html#backupRingInformation">backupRingInformation</a></li><li data-type='method'><a href="DrawerBase.html#chooseSide">chooseSide</a></li><li data-type='method'><a href="DrawerBase.html#createBridgedRing">createBridgedRing</a></li><li data-type='method'><a href="DrawerBase.html#createNextBond">createNextBond</a></li><li data-type='method'><a href="DrawerBase.html#createRing">createRing</a></li><li data-type='method'><a href="DrawerBase.html#draw">draw</a></li><li data-type='method'><a href="DrawerBase.html#drawEdge">drawEdge</a></li><li data-type='method'><a href="DrawerBase.html#drawEdges">drawEdges</a></li><li data-type='method'><a href="DrawerBase.html#drawVertices">drawVertices</a></li><li data-type='method'><a href="DrawerBase.html#edgeRingCount">edgeRingCount</a></li><li data-type='method'><a href="DrawerBase.html#getBridgedRingRings">getBridgedRingRings</a></li><li data-type='method'><a href="DrawerBase.html#getBridgedRings">getBridgedRings</a></li><li data-type='method'><a href="DrawerBase.html#getClosestVertex">getClosestVertex</a></li><li data-type='method'><a href="DrawerBase.html#getCommonRingbondNeighbour">getCommonRingbondNeighbour</a></li><li data-type='method'><a href="DrawerBase.html#getCommonRings">getCommonRings</a></li><li data-type='method'><a href="DrawerBase.html#getCurrentCenterOfMass">getCurrentCenterOfMass</a></li><li data-type='method'><a href="DrawerBase.html#getCurrentCenterOfMassInNeigbourhood">getCurrentCenterOfMassInNeigbourhood</a></li><li data-type='method'><a href="DrawerBase.html#getEdgeNormals">getEdgeNormals</a></li><li data-type='method'><a href="DrawerBase.html#getFusedRings">getFusedRings</a></li><li data-type='method'><a href="DrawerBase.html#getHeavyAtomCount">getHeavyAtomCount</a></li><li data-type='method'><a href="DrawerBase.html#getLargestOrAromaticCommonRing">getLargestOrAromaticCommonRing</a></li><li data-type='method'><a href="DrawerBase.html#getLastVertexWithAngle">getLastVertexWithAngle</a></li><li data-type='method'><a href="DrawerBase.html#getMolecularFormula">getMolecularFormula</a></li><li data-type='method'><a href="DrawerBase.html#getNonRingNeighbours">getNonRingNeighbours</a></li><li data-type='method'><a href="DrawerBase.html#getOverlapScore">getOverlapScore</a></li><li data-type='method'><a href="DrawerBase.html#getRing">getRing</a></li><li data-type='method'><a href="DrawerBase.html#getRingbondType">getRingbondType</a></li><li data-type='method'><a href="DrawerBase.html#getRingConnection">getRingConnection</a></li><li data-type='method'><a href="DrawerBase.html#getRingConnections">getRingConnections</a></li><li data-type='method'><a href="DrawerBase.html#getRingCount">getRingCount</a></li><li data-type='method'><a href="DrawerBase.html#getSpiros">getSpiros</a></li><li data-type='method'><a href="DrawerBase.html#getSubringCenter">getSubringCenter</a></li><li data-type='method'><a href="DrawerBase.html#getSubtreeOverlapScore">getSubtreeOverlapScore</a></li><li data-type='method'><a href="DrawerBase.html#getTotalOverlapScore">getTotalOverlapScore</a></li><li data-type='method'><a href="DrawerBase.html#getVerticesAt">getVerticesAt</a></li><li data-type='method'><a href="DrawerBase.html#hasBridgedRing">hasBridgedRing</a></li><li data-type='method'><a href="DrawerBase.html#initPseudoElements">initPseudoElements</a></li><li data-type='method'><a href="DrawerBase.html#initRings">initRings</a></li><li data-type='method'><a href="DrawerBase.html#isEdgeInRing">isEdgeInRing</a></li><li data-type='method'><a href="DrawerBase.html#isEdgeRotatable">isEdgeRotatable</a></li><li data-type='method'><a href="DrawerBase.html#isPartOfBridgedRing">isPartOfBridgedRing</a></li><li data-type='method'><a href="DrawerBase.html#isPointInRing">isPointInRing</a></li><li data-type='method'><a href="DrawerBase.html#isRingAromatic">isRingAromatic</a></li><li data-type='method'><a href="DrawerBase.html#position">position</a></li><li data-type='method'><a href="DrawerBase.html#printRingInfo">printRingInfo</a></li><li data-type='method'><a href="DrawerBase.html#removeRing">removeRing</a></li><li data-type='method'><a href="DrawerBase.html#removeRingConnection">removeRingConnection</a></li><li data-type='method'><a href="DrawerBase.html#removeRingConnectionsBetween">removeRingConnectionsBetween</a></li><li data-type='method'><a href="DrawerBase.html#resolvePrimaryOverlaps">resolvePrimaryOverlaps</a></li><li data-type='method'><a href="DrawerBase.html#resolveSecondaryOverlaps">resolveSecondaryOverlaps</a></li><li data-type='method'><a href="DrawerBase.html#restoreRingInformation">restoreRingInformation</a></li><li data-type='method'><a href="DrawerBase.html#rotateDrawing">rotateDrawing</a></li><li data-type='method'><a href="DrawerBase.html#rotateSubtree">rotateSubtree</a></li><li data-type='method'><a href="DrawerBase.html#setRingCenter">setRingCenter</a></li><li data-type='method'><a href="DrawerBase.html#visitStereochemistry">visitStereochemistry</a></li></ul></li><li><a href="Edge.html">Edge</a><ul class='methods'><li data-type='method'><a href="Edge.html#setBondType">setBondType</a></li></ul></li><li><a href="Graph.html">Graph</a><ul class='methods'><li data-type='method'><a href="Graph.html#._ccCountDfs">_ccCountDfs</a></li><li data-type='method'><a href="Graph.html#._ccGetDfs">_ccGetDfs</a></li><li data-type='method'><a href="Graph.html#.getConnectedComponentCount">getConnectedComponentCount</a></li><li data-type='method'><a href="Graph.html#.getConnectedComponents">getConnectedComponents</a></li><li data-type='method'><a href="Graph.html#_bridgeDfs">_bridgeDfs</a></li><li data-type='method'><a href="Graph.html#_init">_init</a></li><li data-type='method'><a href="Graph.html#addEdge">addEdge</a></li><li data-type='method'><a href="Graph.html#addVertex">addVertex</a></li><li data-type='method'><a href="Graph.html#clear">clear</a></li><li data-type='method'><a href="Graph.html#getAdjacencyList">getAdjacencyList</a></li><li data-type='method'><a href="Graph.html#getAdjacencyMatrix">getAdjacencyMatrix</a></li><li data-type='method'><a href="Graph.html#getBridges">getBridges</a></li><li data-type='method'><a href="Graph.html#getComponentsAdjacencyMatrix">getComponentsAdjacencyMatrix</a></li><li data-type='method'><a href="Graph.html#getDistanceMatrix">getDistanceMatrix</a></li><li data-type='method'><a href="Graph.html#getEdge">getEdge</a></li><li data-type='method'><a href="Graph.html#getEdgeList">getEdgeList</a></li><li data-type='method'><a href="Graph.html#getEdges">getEdges</a></li><li data-type='method'><a href="Graph.html#getSubgraphAdjacencyList">getSubgraphAdjacencyList</a></li><li data-type='method'><a href="Graph.html#getSubgraphAdjacencyMatrix">getSubgraphAdjacencyMatrix</a></li><li data-type='method'><a href="Graph.html#getSubgraphDistanceMatrix">getSubgraphDistanceMatrix</a></li><li data-type='method'><a href="Graph.html#getTreeDepth">getTreeDepth</a></li><li data-type='method'><a href="Graph.html#getVertexList">getVertexList</a></li><li data-type='method'><a href="Graph.html#hasEdge">hasEdge</a></li><li data-type='method'><a href="Graph.html#kkLayout">kkLayout</a></li><li data-type='method'><a href="Graph.html#traverseBF">traverseBF</a></li><li data-type='method'><a href="Graph.html#traverseTree">traverseTree</a></li></ul></li><li><a href="Line.html">Line</a><ul class='methods'><li data-type='method'><a href="Line.html#clone">clone</a></li><li data-type='method'><a href="Line.html#getAngle">getAngle</a></li><li data-type='method'><a href="Line.html#getLeftChiral">getLeftChiral</a></li><li data-type='method'><a href="Line.html#getLeftElement">getLeftElement</a></li><li data-type='method'><a href="Line.html#getLeftVector">getLeftVector</a></li><li data-type='method'><a href="Line.html#getLength">getLength</a></li><li data-type='method'><a href="Line.html#getRightChiral">getRightChiral</a></li><li data-type='method'><a href="Line.html#getRightElement">getRightElement</a></li><li data-type='method'><a href="Line.html#getRightVector">getRightVector</a></li><li data-type='method'><a href="Line.html#rotate">rotate</a></li><li data-type='method'><a href="Line.html#rotateToXAxis">rotateToXAxis</a></li><li data-type='method'><a href="Line.html#setLeftVector">setLeftVector</a></li><li data-type='method'><a href="Line.html#setRightVector">setRightVector</a></li><li data-type='method'><a href="Line.html#shorten">shorten</a></li><li data-type='method'><a href="Line.html#shortenFrom">shortenFrom</a></li><li data-type='method'><a href="Line.html#shortenLeft">shortenLeft</a></li><li data-type='method'><a href="Line.html#shortenRight">shortenRight</a></li><li data-type='method'><a href="Line.html#shortenTo">shortenTo</a></li></ul></li><li><a href="MathHelper.html">MathHelper</a><ul class='methods'><li data-type='method'><a href="MathHelper.html#.apothem">apothem</a></li><li data-type='method'><a href="MathHelper.html#.centralAngle">centralAngle</a></li><li data-type='method'><a href="MathHelper.html#.innerAngle">innerAngle</a></li><li data-type='method'><a href="MathHelper.html#.meanAngle">meanAngle</a></li><li data-type='method'><a href="MathHelper.html#.parityOfPermutation">parityOfPermutation</a></li><li data-type='method'><a href="MathHelper.html#.polyCircumradius">polyCircumradius</a></li><li data-type='method'><a href="MathHelper.html#.round">round</a></li><li data-type='method'><a href="MathHelper.html#.toDeg">toDeg</a></li><li data-type='method'><a href="MathHelper.html#.toRad">toRad</a></li></ul></li><li><a href="Reaction.html">Reaction</a></li><li><a href="ReactionDrawer.html">ReactionDrawer</a><ul class='methods'><li data-type='method'><a href="ReactionDrawer.html#draw">draw</a></li></ul></li><li><a href="Ring.html">Ring</a><ul class='methods'><li data-type='method'><a href="Ring.html#clone">clone</a></li><li data-type='method'><a href="Ring.html#contains">contains</a></li><li data-type='method'><a href="Ring.html#eachMember">eachMember</a></li><li data-type='method'><a href="Ring.html#getAngle">getAngle</a></li><li data-type='method'><a href="Ring.html#getDoubleBondCount">getDoubleBondCount</a></li><li data-type='method'><a href="Ring.html#getOrderedNeighbours">getOrderedNeighbours</a></li><li data-type='method'><a href="Ring.html#getPolygon">getPolygon</a></li><li data-type='method'><a href="Ring.html#getSize">getSize</a></li><li data-type='method'><a href="Ring.html#isBenzeneLike">isBenzeneLike</a></li></ul></li><li><a href="RingConnection.html">RingConnection</a><ul class='methods'><li data-type='method'><a href="RingConnection.html#.getNeighbours">getNeighbours</a></li><li data-type='method'><a href="RingConnection.html#.getVertices">getVertices</a></li><li data-type='method'><a href="RingConnection.html#.isBridge">isBridge</a></li><li data-type='method'><a href="RingConnection.html#addVertex">addVertex</a></li><li data-type='method'><a href="RingConnection.html#containsRing">containsRing</a></li><li data-type='method'><a href="RingConnection.html#isBridge">isBridge</a></li><li data-type='method'><a href="RingConnection.html#updateOther">updateOther</a></li></ul></li><li><a href="SSSR.html">SSSR</a><ul class='methods'><li data-type='method'><a href="SSSR.html#.areSetsEqual">areSetsEqual</a></li><li data-type='method'><a href="SSSR.html#.bondsToAtoms">bondsToAtoms</a></li><li data-type='method'><a href="SSSR.html#.getBondCount">getBondCount</a></li><li data-type='method'><a href="SSSR.html#.getEdgeCount">getEdgeCount</a></li><li data-type='method'><a href="SSSR.html#.getEdgeList">getEdgeList</a></li><li data-type='method'><a href="SSSR.html#.getPathIncludedDistanceMatrices">getPathIncludedDistanceMatrices</a></li><li data-type='method'><a href="SSSR.html#.getRingCandidates">getRingCandidates</a></li><li data-type='method'><a href="SSSR.html#.getRings">getRings</a></li><li data-type='method'><a href="SSSR.html#.getSSSR">getSSSR</a></li><li data-type='method'><a href="SSSR.html#.isSupersetOf">isSupersetOf</a></li><li data-type='method'><a href="SSSR.html#.matrixToString">matrixToString</a></li><li data-type='method'><a href="SSSR.html#.pathSetsContain">pathSetsContain</a></li></ul></li><li><a href="Vector2.html">Vector2</a><ul class='methods'><li data-type='method'><a href="Vector2.html#add">add</a></li><li data-type='method'><a href="Vector2.html#angle">angle</a></li><li data-type='method'><a href="Vector2.html#clockwise">clockwise</a></li><li data-type='method'><a href="Vector2.html#clone">clone</a></li><li data-type='method'><a href="Vector2.html#distance">distance</a></li><li data-type='method'><a href="Vector2.html#distanceSq">distanceSq</a></li><li data-type='method'><a href="Vector2.html#divide">divide</a></li><li data-type='method'><a href="Vector2.html#getRotateAwayFromAngle">getRotateAwayFromAngle</a></li><li data-type='method'><a href="Vector2.html#getRotateToAngle">getRotateToAngle</a></li><li data-type='method'><a href="Vector2.html#getRotateTowardsAngle">getRotateTowardsAngle</a></li><li data-type='method'><a href="Vector2.html#invert">invert</a></li><li data-type='method'><a href="Vector2.html#isInPolygon">isInPolygon</a></li><li data-type='method'><a href="Vector2.html#length">length</a></li><li data-type='method'><a href="Vector2.html#lengthSq">lengthSq</a></li><li data-type='method'><a href="Vector2.html#multiply">multiply</a></li><li data-type='method'><a href="Vector2.html#multiplyScalar">multiplyScalar</a></li><li data-type='method'><a href="Vector2.html#normalize">normalize</a></li><li data-type='method'><a href="Vector2.html#normalized">normalized</a></li><li data-type='method'><a href="Vector2.html#relativeClockwise">relativeClockwise</a></li><li data-type='method'><a href="Vector2.html#rotate">rotate</a></li><li data-type='method'><a href="Vector2.html#rotateAround">rotateAround</a></li><li data-type='method'><a href="Vector2.html#rotateAwayFrom">rotateAwayFrom</a></li><li data-type='method'><a href="Vector2.html#rotateTo">rotateTo</a></li><li data-type='method'><a href="Vector2.html#sameSideAs">sameSideAs</a></li><li data-type='method'><a href="Vector2.html#subtract">subtract</a></li><li data-type='method'><a href="Vector2.html#toString">toString</a></li><li data-type='method'><a href="Vector2.html#whichSide">whichSide</a></li><li data-type='method'><a href="Vector2.html#.add">add</a></li><li data-type='method'><a href="Vector2.html#.angle">angle</a></li><li data-type='method'><a href="Vector2.html#.averageDirection">averageDirection</a></li><li data-type='method'><a href="Vector2.html#.divide">divide</a></li><li data-type='method'><a href="Vector2.html#.divideScalar">divideScalar</a></li><li data-type='method'><a href="Vector2.html#.dot">dot</a></li><li data-type='method'><a href="Vector2.html#.midpoint">midpoint</a></li><li data-type='method'><a href="Vector2.html#.multiply">multiply</a></li><li data-type='method'><a href="Vector2.html#.multiplyScalar">multiplyScalar</a></li><li data-type='method'><a href="Vector2.html#.normals">normals</a></li><li data-type='method'><a href="Vector2.html#.scalarProjection">scalarProjection</a></li><li data-type='method'><a href="Vector2.html#.subtract">subtract</a></li><li data-type='method'><a href="Vector2.html#.threePointangle">threePointangle</a></li><li data-type='method'><a href="Vector2.html#.units">units</a></li></ul></li><li><a href="Vertex.html">Vertex</a><ul class='methods'><li data-type='method'><a href="Vertex.html#addChild">addChild</a></li><li data-type='method'><a href="Vertex.html#addRingbondChild">addRingbondChild</a></li><li data-type='method'><a href="Vertex.html#clone">clone</a></li><li data-type='method'><a href="Vertex.html#equals">equals</a></li><li data-type='method'><a href="Vertex.html#getAngle">getAngle</a></li><li data-type='method'><a href="Vertex.html#getDrawnNeighbours">getDrawnNeighbours</a></li><li data-type='method'><a href="Vertex.html#getNeighbourCount">getNeighbourCount</a></li><li data-type='method'><a href="Vertex.html#getNeighbours">getNeighbours</a></li><li data-type='method'><a href="Vertex.html#getNextInRing">getNextInRing</a></li><li data-type='method'><a href="Vertex.html#getSpanningTreeNeighbours">getSpanningTreeNeighbours</a></li><li data-type='method'><a href="Vertex.html#getTextDirection">getTextDirection</a></li><li data-type='method'><a href="Vertex.html#isTerminal">isTerminal</a></li><li data-type='method'><a href="Vertex.html#setParentVertexId">setParentVertexId</a></li><li data-type='method'><a href="Vertex.html#setPosition">setPosition</a></li><li data-type='method'><a href="Vertex.html#setPositionFromVector">setPositionFromVector</a></li></ul></li></ul><h3>Global</h3><ul><li><a href="global.html#getChargeText">getChargeText</a></li></ul>
-</nav>
-
-<div id="main">
-    
-
-    
-
-
-
-    
+  <input type="checkbox" id="nav-trigger" class="nav-trigger" />
+  <label for="nav-trigger" class="navicon-button x">
+    <div class="navicon"></div>
+  </label>
+
+  <label for="nav-trigger" class="overlay"></label>
+
+  <nav>
+
+    <h2><a href="index.html">Home</a></h2>
+    <h3>Classes</h3>
+    <ul>
+      <li><a href="ArrayHelper.html">ArrayHelper</a>
+        <ul class='methods'>
+          <li data-type='method'><a href="ArrayHelper.html#.clone">clone</a></li>
+          <li data-type='method'><a href="ArrayHelper.html#.contains">contains</a></li>
+          <li data-type='method'><a href="ArrayHelper.html#.containsAll">containsAll</a></li>
+          <li data-type='method'><a href="ArrayHelper.html#.count">count</a></li>
+          <li data-type='method'><a href="ArrayHelper.html#.deepCopy">deepCopy</a></li>
+          <li data-type='method'><a href="ArrayHelper.html#.each">each</a></li>
+          <li data-type='method'><a href="ArrayHelper.html#.equals">equals</a></li>
+          <li data-type='method'><a href="ArrayHelper.html#.get">get</a></li>
+          <li data-type='method'><a href="ArrayHelper.html#.intersection">intersection</a></li>
+          <li data-type='method'><a href="ArrayHelper.html#.merge">merge</a></li>
+          <li data-type='method'><a href="ArrayHelper.html#.print">print</a></li>
+          <li data-type='method'><a href="ArrayHelper.html#.remove">remove</a></li>
+          <li data-type='method'><a href="ArrayHelper.html#.removeAll">removeAll</a></li>
+          <li data-type='method'><a href="ArrayHelper.html#.removeUnique">removeUnique</a></li>
+          <li data-type='method'><a href="ArrayHelper.html#.sortByAtomicNumberDesc">sortByAtomicNumberDesc</a></li>
+          <li data-type='method'><a href="ArrayHelper.html#.toggle">toggle</a></li>
+          <li data-type='method'><a href="ArrayHelper.html#.unique">unique</a></li>
+        </ul>
+      </li>
+      <li><a href="Atom.html">Atom</a>
+        <ul class='methods'>
+          <li data-type='method'><a href="Atom.html#addAnchoredRing">addAnchoredRing</a></li>
+          <li data-type='method'><a href="Atom.html#addNeighbouringElement">addNeighbouringElement</a></li>
+          <li data-type='method'><a href="Atom.html#attachPseudoElement">attachPseudoElement</a></li>
+          <li data-type='method'><a href="Atom.html#backupRings">backupRings</a></li>
+          <li data-type='method'><a href="Atom.html#getAtomicNumber">getAtomicNumber</a></li>
+          <li data-type='method'><a href="Atom.html#getAttachedPseudoElements">getAttachedPseudoElements</a></li>
+          <li data-type='method'><a href="Atom.html#getAttachedPseudoElementsCount">getAttachedPseudoElementsCount</a>
+          </li>
+          <li data-type='method'><a href="Atom.html#getMaxBonds">getMaxBonds</a></li>
+          <li data-type='method'><a href="Atom.html#getRingbondCount">getRingbondCount</a></li>
+          <li data-type='method'><a href="Atom.html#haveCommonRingbond">haveCommonRingbond</a></li>
+          <li data-type='method'><a href="Atom.html#isHeteroAtom">isHeteroAtom</a></li>
+          <li data-type='method'><a href="Atom.html#neighbouringElementsEqual">neighbouringElementsEqual</a></li>
+          <li data-type='method'><a href="Atom.html#restoreRings">restoreRings</a></li>
+        </ul>
+      </li>
+      <li><a href="CanvasWrapper.html">CanvasWrapper</a>
+        <ul class='methods'>
+          <li data-type='method'><a href="CanvasWrapper.html#clear">clear</a></li>
+          <li data-type='method'><a href="CanvasWrapper.html#drawAromaticityRing">drawAromaticityRing</a></li>
+          <li data-type='method'><a href="CanvasWrapper.html#drawBall">drawBall</a></li>
+          <li data-type='method'><a href="CanvasWrapper.html#drawCircle">drawCircle</a></li>
+          <li data-type='method'><a href="CanvasWrapper.html#drawDashedWedge">drawDashedWedge</a></li>
+          <li data-type='method'><a href="CanvasWrapper.html#drawDebugPoint">drawDebugPoint</a></li>
+          <li data-type='method'><a href="CanvasWrapper.html#drawDebugText">drawDebugText</a></li>
+          <li data-type='method'><a href="CanvasWrapper.html#drawLine">drawLine</a></li>
+          <li data-type='method'><a href="CanvasWrapper.html#drawPoint">drawPoint</a></li>
+          <li data-type='method'><a href="CanvasWrapper.html#drawText">drawText</a></li>
+          <li data-type='method'><a href="CanvasWrapper.html#drawWedge">drawWedge</a></li>
+          <li data-type='method'><a href="CanvasWrapper.html#getChargeText">getChargeText</a></li>
+          <li data-type='method'><a href="CanvasWrapper.html#getColor">getColor</a></li>
+          <li data-type='method'><a href="CanvasWrapper.html#reset">reset</a></li>
+          <li data-type='method'><a href="CanvasWrapper.html#scale">scale</a></li>
+          <li data-type='method'><a href="CanvasWrapper.html#setTheme">setTheme</a></li>
+          <li data-type='method'><a href="CanvasWrapper.html#updateSize">updateSize</a></li>
+        </ul>
+      </li>
+      <li><a href="Drawer.html">Drawer</a>
+        <ul class='methods'>
+          <li data-type='method'><a href="Drawer.html#draw">draw</a></li>
+          <li data-type='method'><a href="Drawer.html#getMolecularFormula">getMolecularFormula</a></li>
+          <li data-type='method'><a href="Drawer.html#getTotalOverlapScore">getTotalOverlapScore</a></li>
+        </ul>
+      </li>
+      <li><a href="DrawerBase.html">DrawerBase</a>
+        <ul class='methods'>
+          <li data-type='method'><a href="DrawerBase.html#addRing">addRing</a></li>
+          <li data-type='method'><a href="DrawerBase.html#addRingConnection">addRingConnection</a></li>
+          <li data-type='method'><a href="DrawerBase.html#annotateStereochemistry">annotateStereochemistry</a></li>
+          <li data-type='method'><a href="DrawerBase.html#areVerticesInSameRing">areVerticesInSameRing</a></li>
+          <li data-type='method'><a href="DrawerBase.html#backupRingInformation">backupRingInformation</a></li>
+          <li data-type='method'><a href="DrawerBase.html#chooseSide">chooseSide</a></li>
+          <li data-type='method'><a href="DrawerBase.html#createBridgedRing">createBridgedRing</a></li>
+          <li data-type='method'><a href="DrawerBase.html#createNextBond">createNextBond</a></li>
+          <li data-type='method'><a href="DrawerBase.html#createRing">createRing</a></li>
+          <li data-type='method'><a href="DrawerBase.html#draw">draw</a></li>
+          <li data-type='method'><a href="DrawerBase.html#drawEdge">drawEdge</a></li>
+          <li data-type='method'><a href="DrawerBase.html#drawEdges">drawEdges</a></li>
+          <li data-type='method'><a href="DrawerBase.html#drawVertices">drawVertices</a></li>
+          <li data-type='method'><a href="DrawerBase.html#edgeRingCount">edgeRingCount</a></li>
+          <li data-type='method'><a href="DrawerBase.html#getBridgedRingRings">getBridgedRingRings</a></li>
+          <li data-type='method'><a href="DrawerBase.html#getBridgedRings">getBridgedRings</a></li>
+          <li data-type='method'><a href="DrawerBase.html#getClosestVertex">getClosestVertex</a></li>
+          <li data-type='method'><a href="DrawerBase.html#getCommonRingbondNeighbour">getCommonRingbondNeighbour</a>
+          </li>
+          <li data-type='method'><a href="DrawerBase.html#getCommonRings">getCommonRings</a></li>
+          <li data-type='method'><a href="DrawerBase.html#getCurrentCenterOfMass">getCurrentCenterOfMass</a></li>
+          <li data-type='method'><a
+              href="DrawerBase.html#getCurrentCenterOfMassInNeigbourhood">getCurrentCenterOfMassInNeigbourhood</a></li>
+          <li data-type='method'><a href="DrawerBase.html#getEdgeNormals">getEdgeNormals</a></li>
+          <li data-type='method'><a href="DrawerBase.html#getFusedRings">getFusedRings</a></li>
+          <li data-type='method'><a href="DrawerBase.html#getHeavyAtomCount">getHeavyAtomCount</a></li>
+          <li data-type='method'><a
+              href="DrawerBase.html#getLargestOrAromaticCommonRing">getLargestOrAromaticCommonRing</a></li>
+          <li data-type='method'><a href="DrawerBase.html#getLastVertexWithAngle">getLastVertexWithAngle</a></li>
+          <li data-type='method'><a href="DrawerBase.html#getMolecularFormula">getMolecularFormula</a></li>
+          <li data-type='method'><a href="DrawerBase.html#getNonRingNeighbours">getNonRingNeighbours</a></li>
+          <li data-type='method'><a href="DrawerBase.html#getOverlapScore">getOverlapScore</a></li>
+          <li data-type='method'><a href="DrawerBase.html#getRing">getRing</a></li>
+          <li data-type='method'><a href="DrawerBase.html#getRingbondType">getRingbondType</a></li>
+          <li data-type='method'><a href="DrawerBase.html#getRingConnection">getRingConnection</a></li>
+          <li data-type='method'><a href="DrawerBase.html#getRingConnections">getRingConnections</a></li>
+          <li data-type='method'><a href="DrawerBase.html#getRingCount">getRingCount</a></li>
+          <li data-type='method'><a href="DrawerBase.html#getSpiros">getSpiros</a></li>
+          <li data-type='method'><a href="DrawerBase.html#getSubringCenter">getSubringCenter</a></li>
+          <li data-type='method'><a href="DrawerBase.html#getSubtreeOverlapScore">getSubtreeOverlapScore</a></li>
+          <li data-type='method'><a href="DrawerBase.html#getTotalOverlapScore">getTotalOverlapScore</a></li>
+          <li data-type='method'><a href="DrawerBase.html#getVerticesAt">getVerticesAt</a></li>
+          <li data-type='method'><a href="DrawerBase.html#hasBridgedRing">hasBridgedRing</a></li>
+          <li data-type='method'><a href="DrawerBase.html#initPseudoElements">initPseudoElements</a></li>
+          <li data-type='method'><a href="DrawerBase.html#initRings">initRings</a></li>
+          <li data-type='method'><a href="DrawerBase.html#isEdgeInRing">isEdgeInRing</a></li>
+          <li data-type='method'><a href="DrawerBase.html#isEdgeRotatable">isEdgeRotatable</a></li>
+          <li data-type='method'><a href="DrawerBase.html#isPartOfBridgedRing">isPartOfBridgedRing</a></li>
+          <li data-type='method'><a href="DrawerBase.html#isPointInRing">isPointInRing</a></li>
+          <li data-type='method'><a href="DrawerBase.html#isRingAromatic">isRingAromatic</a></li>
+          <li data-type='method'><a href="DrawerBase.html#position">position</a></li>
+          <li data-type='method'><a href="DrawerBase.html#printRingInfo">printRingInfo</a></li>
+          <li data-type='method'><a href="DrawerBase.html#removeRing">removeRing</a></li>
+          <li data-type='method'><a href="DrawerBase.html#removeRingConnection">removeRingConnection</a></li>
+          <li data-type='method'><a href="DrawerBase.html#removeRingConnectionsBetween">removeRingConnectionsBetween</a>
+          </li>
+          <li data-type='method'><a href="DrawerBase.html#resolvePrimaryOverlaps">resolvePrimaryOverlaps</a></li>
+          <li data-type='method'><a href="DrawerBase.html#resolveSecondaryOverlaps">resolveSecondaryOverlaps</a></li>
+          <li data-type='method'><a href="DrawerBase.html#restoreRingInformation">restoreRingInformation</a></li>
+          <li data-type='method'><a href="DrawerBase.html#rotateDrawing">rotateDrawing</a></li>
+          <li data-type='method'><a href="DrawerBase.html#rotateSubtree">rotateSubtree</a></li>
+          <li data-type='method'><a href="DrawerBase.html#setRingCenter">setRingCenter</a></li>
+          <li data-type='method'><a href="DrawerBase.html#visitStereochemistry">visitStereochemistry</a></li>
+        </ul>
+      </li>
+      <li><a href="Edge.html">Edge</a>
+        <ul class='methods'>
+          <li data-type='method'><a href="Edge.html#setBondType">setBondType</a></li>
+        </ul>
+      </li>
+      <li><a href="Graph.html">Graph</a>
+        <ul class='methods'>
+          <li data-type='method'><a href="Graph.html#._ccCountDfs">_ccCountDfs</a></li>
+          <li data-type='method'><a href="Graph.html#._ccGetDfs">_ccGetDfs</a></li>
+          <li data-type='method'><a href="Graph.html#.getConnectedComponentCount">getConnectedComponentCount</a></li>
+          <li data-type='method'><a href="Graph.html#.getConnectedComponents">getConnectedComponents</a></li>
+          <li data-type='method'><a href="Graph.html#_bridgeDfs">_bridgeDfs</a></li>
+          <li data-type='method'><a href="Graph.html#_init">_init</a></li>
+          <li data-type='method'><a href="Graph.html#addEdge">addEdge</a></li>
+          <li data-type='method'><a href="Graph.html#addVertex">addVertex</a></li>
+          <li data-type='method'><a href="Graph.html#clear">clear</a></li>
+          <li data-type='method'><a href="Graph.html#getAdjacencyList">getAdjacencyList</a></li>
+          <li data-type='method'><a href="Graph.html#getAdjacencyMatrix">getAdjacencyMatrix</a></li>
+          <li data-type='method'><a href="Graph.html#getBridges">getBridges</a></li>
+          <li data-type='method'><a href="Graph.html#getComponentsAdjacencyMatrix">getComponentsAdjacencyMatrix</a></li>
+          <li data-type='method'><a href="Graph.html#getDistanceMatrix">getDistanceMatrix</a></li>
+          <li data-type='method'><a href="Graph.html#getEdge">getEdge</a></li>
+          <li data-type='method'><a href="Graph.html#getEdgeList">getEdgeList</a></li>
+          <li data-type='method'><a href="Graph.html#getEdges">getEdges</a></li>
+          <li data-type='method'><a href="Graph.html#getSubgraphAdjacencyList">getSubgraphAdjacencyList</a></li>
+          <li data-type='method'><a href="Graph.html#getSubgraphAdjacencyMatrix">getSubgraphAdjacencyMatrix</a></li>
+          <li data-type='method'><a href="Graph.html#getSubgraphDistanceMatrix">getSubgraphDistanceMatrix</a></li>
+          <li data-type='method'><a href="Graph.html#getTreeDepth">getTreeDepth</a></li>
+          <li data-type='method'><a href="Graph.html#getVertexList">getVertexList</a></li>
+          <li data-type='method'><a href="Graph.html#hasEdge">hasEdge</a></li>
+          <li data-type='method'><a href="Graph.html#kkLayout">kkLayout</a></li>
+          <li data-type='method'><a href="Graph.html#traverseBF">traverseBF</a></li>
+          <li data-type='method'><a href="Graph.html#traverseTree">traverseTree</a></li>
+        </ul>
+      </li>
+      <li><a href="Line.html">Line</a>
+        <ul class='methods'>
+          <li data-type='method'><a href="Line.html#clone">clone</a></li>
+          <li data-type='method'><a href="Line.html#getAngle">getAngle</a></li>
+          <li data-type='method'><a href="Line.html#getLeftChiral">getLeftChiral</a></li>
+          <li data-type='method'><a href="Line.html#getLeftElement">getLeftElement</a></li>
+          <li data-type='method'><a href="Line.html#getLeftVector">getLeftVector</a></li>
+          <li data-type='method'><a href="Line.html#getLength">getLength</a></li>
+          <li data-type='method'><a href="Line.html#getRightChiral">getRightChiral</a></li>
+          <li data-type='method'><a href="Line.html#getRightElement">getRightElement</a></li>
+          <li data-type='method'><a href="Line.html#getRightVector">getRightVector</a></li>
+          <li data-type='method'><a href="Line.html#rotate">rotate</a></li>
+          <li data-type='method'><a href="Line.html#rotateToXAxis">rotateToXAxis</a></li>
+          <li data-type='method'><a href="Line.html#setLeftVector">setLeftVector</a></li>
+          <li data-type='method'><a href="Line.html#setRightVector">setRightVector</a></li>
+          <li data-type='method'><a href="Line.html#shorten">shorten</a></li>
+          <li data-type='method'><a href="Line.html#shortenFrom">shortenFrom</a></li>
+          <li data-type='method'><a href="Line.html#shortenLeft">shortenLeft</a></li>
+          <li data-type='method'><a href="Line.html#shortenRight">shortenRight</a></li>
+          <li data-type='method'><a href="Line.html#shortenTo">shortenTo</a></li>
+        </ul>
+      </li>
+      <li><a href="MathHelper.html">MathHelper</a>
+        <ul class='methods'>
+          <li data-type='method'><a href="MathHelper.html#.apothem">apothem</a></li>
+          <li data-type='method'><a href="MathHelper.html#.centralAngle">centralAngle</a></li>
+          <li data-type='method'><a href="MathHelper.html#.innerAngle">innerAngle</a></li>
+          <li data-type='method'><a href="MathHelper.html#.meanAngle">meanAngle</a></li>
+          <li data-type='method'><a href="MathHelper.html#.parityOfPermutation">parityOfPermutation</a></li>
+          <li data-type='method'><a href="MathHelper.html#.polyCircumradius">polyCircumradius</a></li>
+          <li data-type='method'><a href="MathHelper.html#.round">round</a></li>
+          <li data-type='method'><a href="MathHelper.html#.toDeg">toDeg</a></li>
+          <li data-type='method'><a href="MathHelper.html#.toRad">toRad</a></li>
+        </ul>
+      </li>
+      <li><a href="Reaction.html">Reaction</a></li>
+      <li><a href="ReactionDrawer.html">ReactionDrawer</a>
+        <ul class='methods'>
+          <li data-type='method'><a href="ReactionDrawer.html#draw">draw</a></li>
+        </ul>
+      </li>
+      <li><a href="Ring.html">Ring</a>
+        <ul class='methods'>
+          <li data-type='method'><a href="Ring.html#clone">clone</a></li>
+          <li data-type='method'><a href="Ring.html#contains">contains</a></li>
+          <li data-type='method'><a href="Ring.html#eachMember">eachMember</a></li>
+          <li data-type='method'><a href="Ring.html#getAngle">getAngle</a></li>
+          <li data-type='method'><a href="Ring.html#getDoubleBondCount">getDoubleBondCount</a></li>
+          <li data-type='method'><a href="Ring.html#getOrderedNeighbours">getOrderedNeighbours</a></li>
+          <li data-type='method'><a href="Ring.html#getPolygon">getPolygon</a></li>
+          <li data-type='method'><a href="Ring.html#getSize">getSize</a></li>
+          <li data-type='method'><a href="Ring.html#isBenzeneLike">isBenzeneLike</a></li>
+        </ul>
+      </li>
+      <li><a href="RingConnection.html">RingConnection</a>
+        <ul class='methods'>
+          <li data-type='method'><a href="RingConnection.html#.getNeighbours">getNeighbours</a></li>
+          <li data-type='method'><a href="RingConnection.html#.getVertices">getVertices</a></li>
+          <li data-type='method'><a href="RingConnection.html#.isBridge">isBridge</a></li>
+          <li data-type='method'><a href="RingConnection.html#addVertex">addVertex</a></li>
+          <li data-type='method'><a href="RingConnection.html#containsRing">containsRing</a></li>
+          <li data-type='method'><a href="RingConnection.html#isBridge">isBridge</a></li>
+          <li data-type='method'><a href="RingConnection.html#updateOther">updateOther</a></li>
+        </ul>
+      </li>
+      <li><a href="SSSR.html">SSSR</a>
+        <ul class='methods'>
+          <li data-type='method'><a href="SSSR.html#.areSetsEqual">areSetsEqual</a></li>
+          <li data-type='method'><a href="SSSR.html#.bondsToAtoms">bondsToAtoms</a></li>
+          <li data-type='method'><a href="SSSR.html#.getBondCount">getBondCount</a></li>
+          <li data-type='method'><a href="SSSR.html#.getEdgeCount">getEdgeCount</a></li>
+          <li data-type='method'><a href="SSSR.html#.getEdgeList">getEdgeList</a></li>
+          <li data-type='method'><a
+              href="SSSR.html#.getPathIncludedDistanceMatrices">getPathIncludedDistanceMatrices</a></li>
+          <li data-type='method'><a href="SSSR.html#.getRingCandidates">getRingCandidates</a></li>
+          <li data-type='method'><a href="SSSR.html#.getRings">getRings</a></li>
+          <li data-type='method'><a href="SSSR.html#.getSSSR">getSSSR</a></li>
+          <li data-type='method'><a href="SSSR.html#.isSupersetOf">isSupersetOf</a></li>
+          <li data-type='method'><a href="SSSR.html#.matrixToString">matrixToString</a></li>
+          <li data-type='method'><a href="SSSR.html#.pathSetsContain">pathSetsContain</a></li>
+        </ul>
+      </li>
+      <li><a href="Vector2.html">Vector2</a>
+        <ul class='methods'>
+          <li data-type='method'><a href="Vector2.html#add">add</a></li>
+          <li data-type='method'><a href="Vector2.html#angle">angle</a></li>
+          <li data-type='method'><a href="Vector2.html#clockwise">clockwise</a></li>
+          <li data-type='method'><a href="Vector2.html#clone">clone</a></li>
+          <li data-type='method'><a href="Vector2.html#distance">distance</a></li>
+          <li data-type='method'><a href="Vector2.html#distanceSq">distanceSq</a></li>
+          <li data-type='method'><a href="Vector2.html#divide">divide</a></li>
+          <li data-type='method'><a href="Vector2.html#getRotateAwayFromAngle">getRotateAwayFromAngle</a></li>
+          <li data-type='method'><a href="Vector2.html#getRotateToAngle">getRotateToAngle</a></li>
+          <li data-type='method'><a href="Vector2.html#getRotateTowardsAngle">getRotateTowardsAngle</a></li>
+          <li data-type='method'><a href="Vector2.html#invert">invert</a></li>
+          <li data-type='method'><a href="Vector2.html#isInPolygon">isInPolygon</a></li>
+          <li data-type='method'><a href="Vector2.html#length">length</a></li>
+          <li data-type='method'><a href="Vector2.html#lengthSq">lengthSq</a></li>
+          <li data-type='method'><a href="Vector2.html#multiply">multiply</a></li>
+          <li data-type='method'><a href="Vector2.html#multiplyScalar">multiplyScalar</a></li>
+          <li data-type='method'><a href="Vector2.html#normalize">normalize</a></li>
+          <li data-type='method'><a href="Vector2.html#normalized">normalized</a></li>
+          <li data-type='method'><a href="Vector2.html#relativeClockwise">relativeClockwise</a></li>
+          <li data-type='method'><a href="Vector2.html#rotate">rotate</a></li>
+          <li data-type='method'><a href="Vector2.html#rotateAround">rotateAround</a></li>
+          <li data-type='method'><a href="Vector2.html#rotateAwayFrom">rotateAwayFrom</a></li>
+          <li data-type='method'><a href="Vector2.html#rotateTo">rotateTo</a></li>
+          <li data-type='method'><a href="Vector2.html#sameSideAs">sameSideAs</a></li>
+          <li data-type='method'><a href="Vector2.html#subtract">subtract</a></li>
+          <li data-type='method'><a href="Vector2.html#toString">toString</a></li>
+          <li data-type='method'><a href="Vector2.html#whichSide">whichSide</a></li>
+          <li data-type='method'><a href="Vector2.html#.add">add</a></li>
+          <li data-type='method'><a href="Vector2.html#.angle">angle</a></li>
+          <li data-type='method'><a href="Vector2.html#.averageDirection">averageDirection</a></li>
+          <li data-type='method'><a href="Vector2.html#.divide">divide</a></li>
+          <li data-type='method'><a href="Vector2.html#.divideScalar">divideScalar</a></li>
+          <li data-type='method'><a href="Vector2.html#.dot">dot</a></li>
+          <li data-type='method'><a href="Vector2.html#.midpoint">midpoint</a></li>
+          <li data-type='method'><a href="Vector2.html#.multiply">multiply</a></li>
+          <li data-type='method'><a href="Vector2.html#.multiplyScalar">multiplyScalar</a></li>
+          <li data-type='method'><a href="Vector2.html#.normals">normals</a></li>
+          <li data-type='method'><a href="Vector2.html#.scalarProjection">scalarProjection</a></li>
+          <li data-type='method'><a href="Vector2.html#.subtract">subtract</a></li>
+          <li data-type='method'><a href="Vector2.html#.threePointangle">threePointangle</a></li>
+          <li data-type='method'><a href="Vector2.html#.units">units</a></li>
+        </ul>
+      </li>
+      <li><a href="Vertex.html">Vertex</a>
+        <ul class='methods'>
+          <li data-type='method'><a href="Vertex.html#addChild">addChild</a></li>
+          <li data-type='method'><a href="Vertex.html#addRingbondChild">addRingbondChild</a></li>
+          <li data-type='method'><a href="Vertex.html#clone">clone</a></li>
+          <li data-type='method'><a href="Vertex.html#equals">equals</a></li>
+          <li data-type='method'><a href="Vertex.html#getAngle">getAngle</a></li>
+          <li data-type='method'><a href="Vertex.html#getDrawnNeighbours">getDrawnNeighbours</a></li>
+          <li data-type='method'><a href="Vertex.html#getNeighbourCount">getNeighbourCount</a></li>
+          <li data-type='method'><a href="Vertex.html#getNeighbours">getNeighbours</a></li>
+          <li data-type='method'><a href="Vertex.html#getNextInRing">getNextInRing</a></li>
+          <li data-type='method'><a href="Vertex.html#getSpanningTreeNeighbours">getSpanningTreeNeighbours</a></li>
+          <li data-type='method'><a href="Vertex.html#getTextDirection">getTextDirection</a></li>
+          <li data-type='method'><a href="Vertex.html#isTerminal">isTerminal</a></li>
+          <li data-type='method'><a href="Vertex.html#setParentVertexId">setParentVertexId</a></li>
+          <li data-type='method'><a href="Vertex.html#setPosition">setPosition</a></li>
+          <li data-type='method'><a href="Vertex.html#setPositionFromVector">setPositionFromVector</a></li>
+        </ul>
+      </li>
+    </ul>
+    <h3>Global</h3>
+    <ul>
+      <li><a href="global.html#getChargeText">getChargeText</a></li>
+    </ul>
+  </nav>
+
+  <div id="main">
+
+
+
+
+
+
+
 
 
     <section class="package">
-        <h3> </h3>		
+      <h3> </h3>
     </section>
 
 
@@ -52,61 +376,76 @@
 
 
 
-    
+
 
 
 
     <section class="readme usertext">
-        <article><p><img src="https://github.com/reymond-group/smilesDrawer/blob/master/logo.png?raw=true" alt="Smiles Drawer"></p>
-<h1>Smiles Drawer</h1>
-<p>Current Version: 2.0.1</p>
-<p>If you use this code or application, please cite the original paper published by the Journal of Chemical Information and Modeling: <a href="http://dx.doi.org/10.1021/acs.jcim.7b00425">10.1021/acs.jcim.7b00425</a></p>
-<h2>SmilesDrawer 2.0 is out!</h2>
-<p>And it now also draws reactions, comes with many new teams and has a cool new website:</p>
-<p><a href="https://www.smilesdrawer.rocks">smilesdrawer.rocks</a></p>
-<p><img src="http://doc.gdb.tools/smilesDrawer/structures.png"></img></p>
-<h3><a href="http://doc.gdb.tools/smilesDrawer/sd/example/index_light.html">Demo (Canvas)</a></h3>
-<h3><a href="http://doc.gdb.tools/smilesDrawer/sd/example/index_svg.html">Demo (SVG)</a></h3>
-### Compatibility
-<p>All the current versions of the major browsers are supported and the application has been tested on the following browsers (versions):</p>
-<ul>
-<li>Chrome (68.0.3440.106)</li>
-<li>Firefox (61.0.1)</li>
-<li>Edge (42.17134.167.0)</li>
-<li>Internet Explorer 11</li>
-<li>Safari (10.1.2)</li>
-</ul>
-<p>SmilesDrawer should also run on older versions of all of these browsers, if you experience any problems on older browsers, please open an issue and it will be tested.</p>
-<h3>Examples</h3>
-<p>An example using the light theme can be found <a href="http://doc.gdb.tools/smilesDrawer/sd/example/index_light.html">here</a>, while one using the dark theme can be found <a href="http://doc.gdb.tools/smilesDrawer/sd/example/index.html">here</a> . The colors of SmilesDrawer are completely configurable.</p>
-<p>Examples showing molecules from different databases:</p>
-<ul>
-<li><a href="http://doc.gdb.tools/smilesDrawer/sd/test/browser.html?set=drugbank">Drugbank</a></li>
-<li><a href="http://doc.gdb.tools/smilesDrawer/sd/test/browser.html?set=gdb17">GDB-17</a></li>
-<li><a href="http://doc.gdb.tools/smilesDrawer/sd/test/browser.html?set=fdb">FDB-17</a></li>
-<li><a href="http://doc.gdb.tools/smilesDrawer/sd/test/browser.html?set=schembl">SureChEMBL</a></li>
-<li><a href="http://doc.gdb.tools/smilesDrawer/sd/test/browser.html?set=chembl">ChEMBL</a></li>
-</ul>
-<p>A very simple JSFiddle example can be found <a href="https://jsfiddle.net/zjdtkL57/1/">here</a>. This example shows the <code>SmilesDrawer.apply()</code> functionality which draws the structure for every <code>canvas</code> element with a <code>data-smiles</code> attribute. E.g. <code>&lt;canvas data-smiles=&quot;C1CCCCC1&quot;&gt;&lt;/canvas&gt;</code></p>
-<h3>Experimental Features</h3>
-<p>If you experience problems with the drawing of complex ring systems (including very long bonds), please enable experimental features (see options).</p>
-<h3>&quot;Installation&quot;</h3>
-<p>SmilesDrawer is available from the unpkg content delivery network:</p>
-<pre class="prettyprint source"><code>https://unpkg.com/smiles-drawer@1.2.0/dist/smiles-drawer.min.js
+      <article>
+        <p><img src="https://github.com/reymond-group/smilesDrawer/blob/master/logo.png?raw=true" alt="Smiles Drawer">
+        </p>
+        <h1>Smiles Drawer</h1>
+        <p>Current Version: 2.0.1</p>
+        <p>If you use this code or application, please cite the original paper published by the Journal of Chemical
+          Information and Modeling: <a href="http://dx.doi.org/10.1021/acs.jcim.7b00425">10.1021/acs.jcim.7b00425</a>
+        </p>
+        <h2>SmilesDrawer 2.0 is out!</h2>
+        <p>And it now also draws reactions, comes with many new teams and has a cool new website:</p>
+        <p><a href="https://www.smilesdrawer.rocks">smilesdrawer.rocks</a></p>
+        <p><img src="http://doc.gdb.tools/smilesDrawer/structures.png"></img></p>
+        <h3><a href="http://doc.gdb.tools/smilesDrawer/sd/example/index_light.html">Demo (Canvas)</a></h3>
+        <h3><a href="http://doc.gdb.tools/smilesDrawer/sd/example/index_svg.html">Demo (SVG)</a></h3>
+        ### Compatibility
+        <p>All the current versions of the major browsers are supported and the application has been tested on the
+          following browsers (versions):</p>
+        <ul>
+          <li>Chrome (68.0.3440.106)</li>
+          <li>Firefox (61.0.1)</li>
+          <li>Edge (42.17134.167.0)</li>
+          <li>Internet Explorer 11</li>
+          <li>Safari (10.1.2)</li>
+        </ul>
+        <p>SmilesDrawer should also run on older versions of all of these browsers, if you experience any problems on
+          older browsers, please open an issue and it will be tested.</p>
+        <h3>Examples</h3>
+        <p>An example using the light theme can be found <a
+            href="http://doc.gdb.tools/smilesDrawer/sd/example/index_light.html">here</a>, while one using the dark
+          theme can be found <a href="http://doc.gdb.tools/smilesDrawer/sd/example/index.html">here</a> . The colors of
+          SmilesDrawer are completely configurable.</p>
+        <p>Examples showing molecules from different databases:</p>
+        <ul>
+          <li><a href="http://doc.gdb.tools/smilesDrawer/sd/test/browser.html?set=drugbank">Drugbank</a></li>
+          <li><a href="http://doc.gdb.tools/smilesDrawer/sd/test/browser.html?set=gdb17">GDB-17</a></li>
+          <li><a href="http://doc.gdb.tools/smilesDrawer/sd/test/browser.html?set=fdb">FDB-17</a></li>
+          <li><a href="http://doc.gdb.tools/smilesDrawer/sd/test/browser.html?set=schembl">SureChEMBL</a></li>
+          <li><a href="http://doc.gdb.tools/smilesDrawer/sd/test/browser.html?set=chembl">ChEMBL</a></li>
+        </ul>
+        <p>A very simple JSFiddle example can be found <a href="https://jsfiddle.net/zjdtkL57/1/">here</a>. This example
+          shows the <code>SmilesDrawer.apply()</code> functionality which draws the structure for every
+          <code>canvas</code> element with a <code>data-smiles</code> attribute. E.g.
+          <code>&lt;canvas data-smiles=&quot;C1CCCCC1&quot;&gt;&lt;/canvas&gt;</code></p>
+        <h3>Experimental Features</h3>
+        <p>If you experience problems with the drawing of complex ring systems (including very long bonds), please
+          enable experimental features (see options).</p>
+        <h3>&quot;Installation&quot;</h3>
+        <p>SmilesDrawer is available from the unpkg content delivery network:</p>
+        <pre class="prettyprint source"><code>https://unpkg.com/smiles-drawer@1.2.0/dist/smiles-drawer.min.js
 </code></pre>
-<p>You can easily get smiles-drawer using yarn:</p>
-<pre class="prettyprint source"><code>yarn add smiles-drawer
+        <p>You can easily get smiles-drawer using yarn:</p>
+        <pre class="prettyprint source"><code>yarn add smiles-drawer
 </code></pre>
-<p>or you can just download the files from here.</p>
-<h3>Building Smiles Drawer</h3>
-<p>If you decide not to use the ready-to-go scripts in <code>dist</code>, you can (edit and) build the project by running:</p>
-<pre class="prettyprint source lang-bash"><code>npm install
+        <p>or you can just download the files from here.</p>
+        <h3>Building Smiles Drawer</h3>
+        <p>If you decide not to use the ready-to-go scripts in <code>dist</code>, you can (edit and) build the project
+          by running:</p>
+        <pre class="prettyprint source lang-bash"><code>npm install
 gulp
 </code></pre>
-<h3>Getting Started</h3>
-<p>To get a simple input box which lets the user enter a SMILES and then display it in a canvas, the following minimal example is sufficient.
-In order to have nice consistent font rendering you have to include the droid sans font from google fonts.</p>
-<pre class="prettyprint source lang-html"><code>&lt;!DOCTYPE html>
+        <h3>Getting Started</h3>
+        <p>To get a simple input box which lets the user enter a SMILES and then display it in a canvas, the following
+          minimal example is sufficient.
+          In order to have nice consistent font rendering you have to include the droid sans font from google fonts.</p>
+        <pre class="prettyprint source lang-html"><code>&lt;!DOCTYPE html>
 &lt;html>
   &lt;head>
     &lt;meta charset=&quot;utf-8&quot; />
@@ -147,141 +486,141 @@
   &lt;/body>
 &lt;/html>
 </code></pre>
-<p>See the example folder for a more complete example.</p>
-<h3>Options</h3>
-<p>The options are supplied to the constructor as shown in the example above.</p>
-<pre class="prettyprint source lang-javascript"><code>let options = { ... };
+        <p>See the example folder for a more complete example.</p>
+        <h3>Options</h3>
+        <p>The options are supplied to the constructor as shown in the example above.</p>
+        <pre class="prettyprint source lang-javascript"><code>let options = { ... };
 let smilesDrawer = new SmilesDrawer(options);
 </code></pre>
-<p>The following options are available:</p>
-<table>
-<thead>
-<tr>
-<th>Option</th>
-<th>Identifier</th>
-<th>Data Type</th>
-<th>Default Value</th>
-</tr>
-</thead>
-<tbody>
-<tr>
-<td>Drawing width</td>
-<td>width</td>
-<td>number</td>
-<td>500</td>
-</tr>
-<tr>
-<td>Drawing height</td>
-<td>height</td>
-<td>number</td>
-<td>500</td>
-</tr>
-<tr>
-<td>Bond thickness</td>
-<td>bondThickness</td>
-<td>number</td>
-<td>0.6</td>
-</tr>
-<tr>
-<td>Bond length</td>
-<td>bondLength</td>
-<td>number</td>
-<td>15</td>
-</tr>
-<tr>
-<td>Short bond length (e.g. double bonds) in percent of bond length</td>
-<td>shortBondLength</td>
-<td>number</td>
-<td>0.85</td>
-</tr>
-<tr>
-<td>Bond spacing (e.g. space between double bonds)</td>
-<td>bondSpacing</td>
-<td>number</td>
-<td>0.18 * 15</td>
-</tr>
-<tr>
-<td>Atom Visualization</td>
-<td>atomVisualization</td>
-<td>string ['default', 'balls', 'none']</td>
-<td>'default'</td>
-</tr>
-<tr>
-<td>Large Font Size (in pt for elements)</td>
-<td>fontSizeLarge</td>
-<td>number</td>
-<td>6</td>
-</tr>
-<tr>
-<td>Small Font Size (in pt for numbers)</td>
-<td>fontSizeSmall</td>
-<td>number</td>
-<td>4</td>
-</tr>
-<tr>
-<td>Padding</td>
-<td>padding</td>
-<td>number</td>
-<td>20.0</td>
-</tr>
-<tr>
-<td>Use experimental features</td>
-<td>experimental</td>
-<td>boolean</td>
-<td>false</td>
-</tr>
-<tr>
-<td>Show Terminal Carbons (CH3)</td>
-<td>terminalCarbons</td>
-<td>boolean</td>
-<td>false</td>
-</tr>
-<tr>
-<td>Show explicit hydrogens</td>
-<td>explicitHydrogens</td>
-<td>boolean</td>
-<td>false</td>
-</tr>
-<tr>
-<td>Overlap sensitivity</td>
-<td>overlapSensitivity</td>
-<td>number</td>
-<td>0.42</td>
-</tr>
-<tr>
-<td># of overlap resolution iterations</td>
-<td>overlapResolutionIterations</td>
-<td>number</td>
-<td>1</td>
-</tr>
-<tr>
-<td>Draw concatenated terminals and pseudo elements</td>
-<td>compactDrawing</td>
-<td>boolean</td>
-<td>true</td>
-</tr>
-<tr>
-<td>Draw isometric SMILES if available</td>
-<td>isometric</td>
-<td>boolean</td>
-<td>true</td>
-</tr>
-<tr>
-<td>Debug (draw debug information to canvas)</td>
-<td>debug</td>
-<td>boolean</td>
-<td>false</td>
-</tr>
-<tr>
-<td>Color themes</td>
-<td>themes</td>
-<td>object</td>
-<td>see below</td>
-</tr>
-</tbody>
-</table>
-<p>The default options are defined as follows:</p>
-<pre class="prettyprint source lang-javascript"><code>{
+        <p>The following options are available:</p>
+        <table>
+          <thead>
+            <tr>
+              <th>Option</th>
+              <th>Identifier</th>
+              <th>Data Type</th>
+              <th>Default Value</th>
+            </tr>
+          </thead>
+          <tbody>
+            <tr>
+              <td>Drawing width</td>
+              <td>width</td>
+              <td>number</td>
+              <td>500</td>
+            </tr>
+            <tr>
+              <td>Drawing height</td>
+              <td>height</td>
+              <td>number</td>
+              <td>500</td>
+            </tr>
+            <tr>
+              <td>Bond thickness</td>
+              <td>bondThickness</td>
+              <td>number</td>
+              <td>0.6</td>
+            </tr>
+            <tr>
+              <td>Bond length</td>
+              <td>bondLength</td>
+              <td>number</td>
+              <td>15</td>
+            </tr>
+            <tr>
+              <td>Short bond length (e.g. double bonds) in percent of bond length</td>
+              <td>shortBondLength</td>
+              <td>number</td>
+              <td>0.85</td>
+            </tr>
+            <tr>
+              <td>Bond spacing (e.g. space between double bonds)</td>
+              <td>bondSpacing</td>
+              <td>number</td>
+              <td>0.18 * 15</td>
+            </tr>
+            <tr>
+              <td>Atom Visualization</td>
+              <td>atomVisualization</td>
+              <td>string ['default', 'balls', 'none']</td>
+              <td>'default'</td>
+            </tr>
+            <tr>
+              <td>Large Font Size (in pt for elements)</td>
+              <td>fontSizeLarge</td>
+              <td>number</td>
+              <td>6</td>
+            </tr>
+            <tr>
+              <td>Small Font Size (in pt for numbers)</td>
+              <td>fontSizeSmall</td>
+              <td>number</td>
+              <td>4</td>
+            </tr>
+            <tr>
+              <td>Padding</td>
+              <td>padding</td>
+              <td>number</td>
+              <td>20.0</td>
+            </tr>
+            <tr>
+              <td>Use experimental features</td>
+              <td>experimental</td>
+              <td>boolean</td>
+              <td>false</td>
+            </tr>
+            <tr>
+              <td>Show Terminal Carbons (CH3)</td>
+              <td>terminalCarbons</td>
+              <td>boolean</td>
+              <td>false</td>
+            </tr>
+            <tr>
+              <td>Show explicit hydrogens</td>
+              <td>explicitHydrogens</td>
+              <td>boolean</td>
+              <td>false</td>
+            </tr>
+            <tr>
+              <td>Overlap sensitivity</td>
+              <td>overlapSensitivity</td>
+              <td>number</td>
+              <td>0.42</td>
+            </tr>
+            <tr>
+              <td># of overlap resolution iterations</td>
+              <td>overlapResolutionIterations</td>
+              <td>number</td>
+              <td>1</td>
+            </tr>
+            <tr>
+              <td>Draw concatenated terminals and pseudo elements</td>
+              <td>compactDrawing</td>
+              <td>boolean</td>
+              <td>true</td>
+            </tr>
+            <tr>
+              <td>Draw isometric SMILES if available</td>
+              <td>isometric</td>
+              <td>boolean</td>
+              <td>true</td>
+            </tr>
+            <tr>
+              <td>Debug (draw debug information to canvas)</td>
+              <td>debug</td>
+              <td>boolean</td>
+              <td>false</td>
+            </tr>
+            <tr>
+              <td>Color themes</td>
+              <td>themes</td>
+              <td>object</td>
+              <td>see below</td>
+            </tr>
+          </tbody>
+        </table>
+        <p>The default options are defined as follows:</p>
+        <pre class="prettyprint source lang-javascript"><code>{
     width: 500,
     height: 500,
     bondThickness: 0.6,
@@ -334,42 +673,55 @@
     }
 };
 </code></pre>
-<h3>Usage</h3>
-<p>An instance of SmilesDrawer is able to draw to multiple targets. Initialize SmilesDrawer once for each set of options (you would initialize two different objects if you were to draw in two different sizes).</p>
-<pre class="prettyprint source lang-javascript"><code>let smilesDrawer = new SmilesDrawer.Drawer({ width: 250, height: 250 });
+        <h3>Usage</h3>
+        <p>An instance of SmilesDrawer is able to draw to multiple targets. Initialize SmilesDrawer once for each set of
+          options (you would initialize two different objects if you were to draw in two different sizes).</p>
+        <pre class="prettyprint source lang-javascript"><code>let smilesDrawer = new SmilesDrawer.Drawer({ width: 250, height: 250 });
 </code></pre>
-<p>In order to depict a SMILES string it has to be parsed using SmilesDrawer's SMILES parser, which is encapsulated in the static function <code>SmilesDrawer.parse()</code> where the first argument is the SMILES string and the second argument a callback for a successfull parsing. The third argument provides a way to handle errors using a callback.</p>
-<pre class="prettyprint source lang-javascript"><code>SmilesDrawer.parse('C1CCCCC1', function (tree) {
+        <p>In order to depict a SMILES string it has to be parsed using SmilesDrawer's SMILES parser, which is
+          encapsulated in the static function <code>SmilesDrawer.parse()</code> where the first argument is the SMILES
+          string and the second argument a callback for a successfull parsing. The third argument provides a way to
+          handle errors using a callback.</p>
+        <pre class="prettyprint source lang-javascript"><code>SmilesDrawer.parse('C1CCCCC1', function (tree) {
     smilesDrawer.draw(tree, 'output-canvas', 'light', false);
 }, function (err) {
     console.log(err);
 }
 </code></pre>
-<p>The function <code>smilesDrawer.draw()</code> requires two and accepts up to four arguments. The first argument is the parse tree returned by the parse function (through the callback), the second is the <code>id</code> of a HTML canvas element on which the structure will be drawn. The two optional arguments are whether to use the light or dark theme (defaults to <code>'light'</code>) and whether to only compute properties such as ring count, hac, etc. and not depict the structure (defaults to <code>false</code>).</p>
-<h3>API</h3>
-<p>The SmilesDrawer object exposes methods that can be used for purposes other than drawing chemical structures.</p>
-<table>
-<thead>
-<tr>
-<th>Method</th>
-<th>Description</th>
-<th>Returns</th>
-</tr>
-</thead>
-<tbody>
-<tr>
-<td><code>getMolecularFormula()</code></td>
-<td>Returns the molcular formula, eg. C22H30N6O4S, of the currently loaded molecule.</td>
-<td><code>String</code></td>
-</tr>
-</tbody>
-</table>
-<h3>Bridged Rings</h3>
-<p>Bridged rings are positioned using the Kamada–Kawai algorithm. If there is a bridged ring in the molecule, explicitly defined aromatic rings are not drawn with a circle inside the ring, but with dashed gray lines where double bonds would be.</p>
-<h3>Contributors</h3>
-<p>Thank you for contributing:
-SRI International's CSE group (For the excellent SVG support)
-<a href="https://github.com/ohardy">ohardy</a></p></article>
+        <p>The function <code>smilesDrawer.draw()</code> requires two and accepts up to four arguments. The first
+          argument is the parse tree returned by the parse function (through the callback), the second is the
+          <code>id</code> of a HTML canvas element on which the structure will be drawn. The two optional arguments are
+          whether to use the light or dark theme (defaults to <code>'light'</code>) and whether to only compute
+          properties such as ring count, hac, etc. and not depict the structure (defaults to <code>false</code>).</p>
+        <h3>API</h3>
+        <p>The SmilesDrawer object exposes methods that can be used for purposes other than drawing chemical structures.
+        </p>
+        <table>
+          <thead>
+            <tr>
+              <th>Method</th>
+              <th>Description</th>
+              <th>Returns</th>
+            </tr>
+          </thead>
+          <tbody>
+            <tr>
+              <td><code>getMolecularFormula()</code></td>
+              <td>Returns the molcular formula, eg. C22H30N6O4S, of the currently loaded molecule.</td>
+              <td><code>String</code></td>
+            </tr>
+          </tbody>
+        </table>
+        <h3>Bridged Rings</h3>
+        <p>Bridged rings are positioned using the Kamada–Kawai algorithm. If there is a bridged ring in the molecule,
+          explicitly defined aromatic rings are not drawn with a circle inside the ring, but with dashed gray lines
+          where double bonds would be.</p>
+        <h3>Contributors</h3>
+        <p>Thank you for contributing:
+          SRI International's CSE group (For the excellent SVG support)
+          <a href="https://github.com/ohardy">ohardy</a>
+        </p>
+      </article>
     </section>
 
 
@@ -377,25 +729,23 @@
 
 
 
-    
-    
-</div>
-
-<br class="clear">
-
-<footer>
-<<<<<<< HEAD
-    Documentation generated by <a href="https://github.com/jsdoc3/jsdoc">JSDoc 3.6.10</a> on Sun May 29 2022 13:26:34 GMT+0200 (Central European Summer Time) using the <a href="https://github.com/clenemt/docdash">docdash</a> theme.
-=======
-    Documentation generated by <a href="https://github.com/jsdoc3/jsdoc">JSDoc 3.6.3</a> on Sun Jun 26 2022 22:12:52 GMT-0500 (Central Daylight Time) using the <a href="https://github.com/clenemt/docdash">docdash</a> theme.
->>>>>>> 34e575e9
-</footer>
-
-<script>prettyPrint();</script>
-<script src="scripts/polyfill.js"></script>
-<script src="scripts/linenumber.js"></script>
+
+
+  </div>
+
+  <br class="clear">
+
+  <footer>
+    Documentation generated by <a href="https://github.com/jsdoc3/jsdoc">JSDoc 3.6.10</a> on Sun May 29 2022 13:26:34
+    GMT+0200 (Central European Summer Time) using the <a href="https://github.com/clenemt/docdash">docdash</a> theme.
+  </footer>
+
+  <script>prettyPrint();</script>
+  <script src="scripts/polyfill.js"></script>
+  <script src="scripts/linenumber.js"></script>
 
 
 
 </body>
+
 </html>