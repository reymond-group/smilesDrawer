<!DOCTYPE html>
<html lang="en">
<head>
    
    <meta charset="utf-8">
    <title>SvgDrawer.js - Documentation</title>
    
    
    <script src="scripts/prettify/prettify.js"></script>
    <script src="scripts/prettify/lang-css.js"></script>
    <!--[if lt IE 9]>
      <script src="//html5shiv.googlecode.com/svn/trunk/html5.js"></script>
    <![endif]-->
    <link type="text/css" rel="stylesheet" href="styles/prettify.css">
    <link type="text/css" rel="stylesheet" href="styles/jsdoc.css">
    <script src="scripts/nav.js" defer></script>
    <meta name="viewport" content="width=device-width, initial-scale=1.0">
</head>
<body>

<input type="checkbox" id="nav-trigger" class="nav-trigger" />
<label for="nav-trigger" class="navicon-button x">
  <div class="navicon"></div>
</label>

<label for="nav-trigger" class="overlay"></label>

<nav >
    
    <h2><a href="index.html">Home</a></h2><h3>Classes</h3><ul><li><a href="ArrayHelper.html">ArrayHelper</a><ul class='methods'><li data-type='method'><a href="ArrayHelper.html#.clone">clone</a></li><li data-type='method'><a href="ArrayHelper.html#.contains">contains</a></li><li data-type='method'><a href="ArrayHelper.html#.containsAll">containsAll</a></li><li data-type='method'><a href="ArrayHelper.html#.count">count</a></li><li data-type='method'><a href="ArrayHelper.html#.deepCopy">deepCopy</a></li><li data-type='method'><a href="ArrayHelper.html#.each">each</a></li><li data-type='method'><a href="ArrayHelper.html#.equals">equals</a></li><li data-type='method'><a href="ArrayHelper.html#.get">get</a></li><li data-type='method'><a href="ArrayHelper.html#.intersection">intersection</a></li><li data-type='method'><a href="ArrayHelper.html#.merge">merge</a></li><li data-type='method'><a href="ArrayHelper.html#.print">print</a></li><li data-type='method'><a href="ArrayHelper.html#.remove">remove</a></li><li data-type='method'><a href="ArrayHelper.html#.removeAll">removeAll</a></li><li data-type='method'><a href="ArrayHelper.html#.removeUnique">removeUnique</a></li><li data-type='method'><a href="ArrayHelper.html#.sortByAtomicNumberDesc">sortByAtomicNumberDesc</a></li><li data-type='method'><a href="ArrayHelper.html#.toggle">toggle</a></li><li data-type='method'><a href="ArrayHelper.html#.unique">unique</a></li></ul></li><li><a href="Atom.html">Atom</a><ul class='methods'><li data-type='method'><a href="Atom.html#addAnchoredRing">addAnchoredRing</a></li><li data-type='method'><a href="Atom.html#addNeighbouringElement">addNeighbouringElement</a></li><li data-type='method'><a href="Atom.html#attachPseudoElement">attachPseudoElement</a></li><li data-type='method'><a href="Atom.html#backupRings">backupRings</a></li><li data-type='method'><a href="Atom.html#getAtomicNumber">getAtomicNumber</a></li><li data-type='method'><a href="Atom.html#getAttachedPseudoElements">getAttachedPseudoElements</a></li><li data-type='method'><a href="Atom.html#getAttachedPseudoElementsCount">getAttachedPseudoElementsCount</a></li><li data-type='method'><a href="Atom.html#getMaxBonds">getMaxBonds</a></li><li data-type='method'><a href="Atom.html#getRingbondCount">getRingbondCount</a></li><li data-type='method'><a href="Atom.html#haveCommonRingbond">haveCommonRingbond</a></li><li data-type='method'><a href="Atom.html#isHeteroAtom">isHeteroAtom</a></li><li data-type='method'><a href="Atom.html#neighbouringElementsEqual">neighbouringElementsEqual</a></li><li data-type='method'><a href="Atom.html#restoreRings">restoreRings</a></li></ul></li><li><a href="CanvasWrapper.html">CanvasWrapper</a><ul class='methods'><li data-type='method'><a href="CanvasWrapper.html#clear">clear</a></li><li data-type='method'><a href="CanvasWrapper.html#drawAromaticityRing">drawAromaticityRing</a></li><li data-type='method'><a href="CanvasWrapper.html#drawBall">drawBall</a></li><li data-type='method'><a href="CanvasWrapper.html#drawCircle">drawCircle</a></li><li data-type='method'><a href="CanvasWrapper.html#drawDashedWedge">drawDashedWedge</a></li><li data-type='method'><a href="CanvasWrapper.html#drawDebugPoint">drawDebugPoint</a></li><li data-type='method'><a href="CanvasWrapper.html#drawDebugText">drawDebugText</a></li><li data-type='method'><a href="CanvasWrapper.html#drawLine">drawLine</a></li><li data-type='method'><a href="CanvasWrapper.html#drawPoint">drawPoint</a></li><li data-type='method'><a href="CanvasWrapper.html#drawText">drawText</a></li><li data-type='method'><a href="CanvasWrapper.html#drawWedge">drawWedge</a></li><li data-type='method'><a href="CanvasWrapper.html#getChargeText">getChargeText</a></li><li data-type='method'><a href="CanvasWrapper.html#getColor">getColor</a></li><li data-type='method'><a href="CanvasWrapper.html#reset">reset</a></li><li data-type='method'><a href="CanvasWrapper.html#scale">scale</a></li><li data-type='method'><a href="CanvasWrapper.html#setTheme">setTheme</a></li><li data-type='method'><a href="CanvasWrapper.html#updateSize">updateSize</a></li></ul></li><li><a href="Drawer.html">Drawer</a><ul class='methods'><li data-type='method'><a href="Drawer.html#draw">draw</a></li><li data-type='method'><a href="Drawer.html#getMolecularFormula">getMolecularFormula</a></li><li data-type='method'><a href="Drawer.html#getTotalOverlapScore">getTotalOverlapScore</a></li></ul></li><li><a href="DrawerBase.html">DrawerBase</a><ul class='methods'><li data-type='method'><a href="DrawerBase.html#addRing">addRing</a></li><li data-type='method'><a href="DrawerBase.html#addRingConnection">addRingConnection</a></li><li data-type='method'><a href="DrawerBase.html#annotateStereochemistry">annotateStereochemistry</a></li><li data-type='method'><a href="DrawerBase.html#areVerticesInSameRing">areVerticesInSameRing</a></li><li data-type='method'><a href="DrawerBase.html#backupRingInformation">backupRingInformation</a></li><li data-type='method'><a href="DrawerBase.html#chooseSide">chooseSide</a></li><li data-type='method'><a href="DrawerBase.html#createBridgedRing">createBridgedRing</a></li><li data-type='method'><a href="DrawerBase.html#createNextBond">createNextBond</a></li><li data-type='method'><a href="DrawerBase.html#createRing">createRing</a></li><li data-type='method'><a href="DrawerBase.html#draw">draw</a></li><li data-type='method'><a href="DrawerBase.html#drawEdge">drawEdge</a></li><li data-type='method'><a href="DrawerBase.html#drawEdges">drawEdges</a></li><li data-type='method'><a href="DrawerBase.html#drawVertices">drawVertices</a></li><li data-type='method'><a href="DrawerBase.html#edgeRingCount">edgeRingCount</a></li><li data-type='method'><a href="DrawerBase.html#getBridgedRingRings">getBridgedRingRings</a></li><li data-type='method'><a href="DrawerBase.html#getBridgedRings">getBridgedRings</a></li><li data-type='method'><a href="DrawerBase.html#getClosestVertex">getClosestVertex</a></li><li data-type='method'><a href="DrawerBase.html#getCommonRingbondNeighbour">getCommonRingbondNeighbour</a></li><li data-type='method'><a href="DrawerBase.html#getCommonRings">getCommonRings</a></li><li data-type='method'><a href="DrawerBase.html#getCurrentCenterOfMass">getCurrentCenterOfMass</a></li><li data-type='method'><a href="DrawerBase.html#getCurrentCenterOfMassInNeigbourhood">getCurrentCenterOfMassInNeigbourhood</a></li><li data-type='method'><a href="DrawerBase.html#getEdgeNormals">getEdgeNormals</a></li><li data-type='method'><a href="DrawerBase.html#getFusedRings">getFusedRings</a></li><li data-type='method'><a href="DrawerBase.html#getHeavyAtomCount">getHeavyAtomCount</a></li><li data-type='method'><a href="DrawerBase.html#getLargestOrAromaticCommonRing">getLargestOrAromaticCommonRing</a></li><li data-type='method'><a href="DrawerBase.html#getLastVertexWithAngle">getLastVertexWithAngle</a></li><li data-type='method'><a href="DrawerBase.html#getMolecularFormula">getMolecularFormula</a></li><li data-type='method'><a href="DrawerBase.html#getNonRingNeighbours">getNonRingNeighbours</a></li><li data-type='method'><a href="DrawerBase.html#getOverlapScore">getOverlapScore</a></li><li data-type='method'><a href="DrawerBase.html#getRing">getRing</a></li><li data-type='method'><a href="DrawerBase.html#getRingbondType">getRingbondType</a></li><li data-type='method'><a href="DrawerBase.html#getRingConnection">getRingConnection</a></li><li data-type='method'><a href="DrawerBase.html#getRingConnections">getRingConnections</a></li><li data-type='method'><a href="DrawerBase.html#getRingCount">getRingCount</a></li><li data-type='method'><a href="DrawerBase.html#getSpiros">getSpiros</a></li><li data-type='method'><a href="DrawerBase.html#getSubringCenter">getSubringCenter</a></li><li data-type='method'><a href="DrawerBase.html#getSubtreeOverlapScore">getSubtreeOverlapScore</a></li><li data-type='method'><a href="DrawerBase.html#getTotalOverlapScore">getTotalOverlapScore</a></li><li data-type='method'><a href="DrawerBase.html#getVerticesAt">getVerticesAt</a></li><li data-type='method'><a href="DrawerBase.html#hasBridgedRing">hasBridgedRing</a></li><li data-type='method'><a href="DrawerBase.html#initPseudoElements">initPseudoElements</a></li><li data-type='method'><a href="DrawerBase.html#initRings">initRings</a></li><li data-type='method'><a href="DrawerBase.html#isEdgeInRing">isEdgeInRing</a></li><li data-type='method'><a href="DrawerBase.html#isEdgeRotatable">isEdgeRotatable</a></li><li data-type='method'><a href="DrawerBase.html#isPartOfBridgedRing">isPartOfBridgedRing</a></li><li data-type='method'><a href="DrawerBase.html#isPointInRing">isPointInRing</a></li><li data-type='method'><a href="DrawerBase.html#isRingAromatic">isRingAromatic</a></li><li data-type='method'><a href="DrawerBase.html#position">position</a></li><li data-type='method'><a href="DrawerBase.html#printRingInfo">printRingInfo</a></li><li data-type='method'><a href="DrawerBase.html#removeRing">removeRing</a></li><li data-type='method'><a href="DrawerBase.html#removeRingConnection">removeRingConnection</a></li><li data-type='method'><a href="DrawerBase.html#removeRingConnectionsBetween">removeRingConnectionsBetween</a></li><li data-type='method'><a href="DrawerBase.html#resolvePrimaryOverlaps">resolvePrimaryOverlaps</a></li><li data-type='method'><a href="DrawerBase.html#resolveSecondaryOverlaps">resolveSecondaryOverlaps</a></li><li data-type='method'><a href="DrawerBase.html#restoreRingInformation">restoreRingInformation</a></li><li data-type='method'><a href="DrawerBase.html#rotateDrawing">rotateDrawing</a></li><li data-type='method'><a href="DrawerBase.html#rotateSubtree">rotateSubtree</a></li><li data-type='method'><a href="DrawerBase.html#setRingCenter">setRingCenter</a></li><li data-type='method'><a href="DrawerBase.html#visitStereochemistry">visitStereochemistry</a></li></ul></li><li><a href="Edge.html">Edge</a><ul class='methods'><li data-type='method'><a href="Edge.html#setBondType">setBondType</a></li></ul></li><li><a href="Graph.html">Graph</a><ul class='methods'><li data-type='method'><a href="Graph.html#._ccCountDfs">_ccCountDfs</a></li><li data-type='method'><a href="Graph.html#._ccGetDfs">_ccGetDfs</a></li><li data-type='method'><a href="Graph.html#.getConnectedComponentCount">getConnectedComponentCount</a></li><li data-type='method'><a href="Graph.html#.getConnectedComponents">getConnectedComponents</a></li><li data-type='method'><a href="Graph.html#_bridgeDfs">_bridgeDfs</a></li><li data-type='method'><a href="Graph.html#_init">_init</a></li><li data-type='method'><a href="Graph.html#addEdge">addEdge</a></li><li data-type='method'><a href="Graph.html#addVertex">addVertex</a></li><li data-type='method'><a href="Graph.html#clear">clear</a></li><li data-type='method'><a href="Graph.html#getAdjacencyList">getAdjacencyList</a></li><li data-type='method'><a href="Graph.html#getAdjacencyMatrix">getAdjacencyMatrix</a></li><li data-type='method'><a href="Graph.html#getBridges">getBridges</a></li><li data-type='method'><a href="Graph.html#getComponentsAdjacencyMatrix">getComponentsAdjacencyMatrix</a></li><li data-type='method'><a href="Graph.html#getDistanceMatrix">getDistanceMatrix</a></li><li data-type='method'><a href="Graph.html#getEdge">getEdge</a></li><li data-type='method'><a href="Graph.html#getEdgeList">getEdgeList</a></li><li data-type='method'><a href="Graph.html#getEdges">getEdges</a></li><li data-type='method'><a href="Graph.html#getSubgraphAdjacencyList">getSubgraphAdjacencyList</a></li><li data-type='method'><a href="Graph.html#getSubgraphAdjacencyMatrix">getSubgraphAdjacencyMatrix</a></li><li data-type='method'><a href="Graph.html#getSubgraphDistanceMatrix">getSubgraphDistanceMatrix</a></li><li data-type='method'><a href="Graph.html#getTreeDepth">getTreeDepth</a></li><li data-type='method'><a href="Graph.html#getVertexList">getVertexList</a></li><li data-type='method'><a href="Graph.html#hasEdge">hasEdge</a></li><li data-type='method'><a href="Graph.html#kkLayout">kkLayout</a></li><li data-type='method'><a href="Graph.html#traverseBF">traverseBF</a></li><li data-type='method'><a href="Graph.html#traverseTree">traverseTree</a></li></ul></li><li><a href="Line.html">Line</a><ul class='methods'><li data-type='method'><a href="Line.html#clone">clone</a></li><li data-type='method'><a href="Line.html#getAngle">getAngle</a></li><li data-type='method'><a href="Line.html#getLeftChiral">getLeftChiral</a></li><li data-type='method'><a href="Line.html#getLeftElement">getLeftElement</a></li><li data-type='method'><a href="Line.html#getLeftVector">getLeftVector</a></li><li data-type='method'><a href="Line.html#getLength">getLength</a></li><li data-type='method'><a href="Line.html#getRightChiral">getRightChiral</a></li><li data-type='method'><a href="Line.html#getRightElement">getRightElement</a></li><li data-type='method'><a href="Line.html#getRightVector">getRightVector</a></li><li data-type='method'><a href="Line.html#rotate">rotate</a></li><li data-type='method'><a href="Line.html#rotateToXAxis">rotateToXAxis</a></li><li data-type='method'><a href="Line.html#setLeftVector">setLeftVector</a></li><li data-type='method'><a href="Line.html#setRightVector">setRightVector</a></li><li data-type='method'><a href="Line.html#shorten">shorten</a></li><li data-type='method'><a href="Line.html#shortenFrom">shortenFrom</a></li><li data-type='method'><a href="Line.html#shortenLeft">shortenLeft</a></li><li data-type='method'><a href="Line.html#shortenRight">shortenRight</a></li><li data-type='method'><a href="Line.html#shortenTo">shortenTo</a></li></ul></li><li><a href="MathHelper.html">MathHelper</a><ul class='methods'><li data-type='method'><a href="MathHelper.html#.apothem">apothem</a></li><li data-type='method'><a href="MathHelper.html#.centralAngle">centralAngle</a></li><li data-type='method'><a href="MathHelper.html#.innerAngle">innerAngle</a></li><li data-type='method'><a href="MathHelper.html#.meanAngle">meanAngle</a></li><li data-type='method'><a href="MathHelper.html#.parityOfPermutation">parityOfPermutation</a></li><li data-type='method'><a href="MathHelper.html#.polyCircumradius">polyCircumradius</a></li><li data-type='method'><a href="MathHelper.html#.round">round</a></li><li data-type='method'><a href="MathHelper.html#.toDeg">toDeg</a></li><li data-type='method'><a href="MathHelper.html#.toRad">toRad</a></li></ul></li><li><a href="Reaction.html">Reaction</a></li><li><a href="ReactionDrawer.html">ReactionDrawer</a><ul class='methods'><li data-type='method'><a href="ReactionDrawer.html#draw">draw</a></li></ul></li><li><a href="Ring.html">Ring</a><ul class='methods'><li data-type='method'><a href="Ring.html#clone">clone</a></li><li data-type='method'><a href="Ring.html#contains">contains</a></li><li data-type='method'><a href="Ring.html#eachMember">eachMember</a></li><li data-type='method'><a href="Ring.html#getAngle">getAngle</a></li><li data-type='method'><a href="Ring.html#getDoubleBondCount">getDoubleBondCount</a></li><li data-type='method'><a href="Ring.html#getOrderedNeighbours">getOrderedNeighbours</a></li><li data-type='method'><a href="Ring.html#getPolygon">getPolygon</a></li><li data-type='method'><a href="Ring.html#getSize">getSize</a></li><li data-type='method'><a href="Ring.html#isBenzeneLike">isBenzeneLike</a></li></ul></li><li><a href="RingConnection.html">RingConnection</a><ul class='methods'><li data-type='method'><a href="RingConnection.html#.getNeighbours">getNeighbours</a></li><li data-type='method'><a href="RingConnection.html#.getVertices">getVertices</a></li><li data-type='method'><a href="RingConnection.html#.isBridge">isBridge</a></li><li data-type='method'><a href="RingConnection.html#addVertex">addVertex</a></li><li data-type='method'><a href="RingConnection.html#containsRing">containsRing</a></li><li data-type='method'><a href="RingConnection.html#isBridge">isBridge</a></li><li data-type='method'><a href="RingConnection.html#updateOther">updateOther</a></li></ul></li><li><a href="SSSR.html">SSSR</a><ul class='methods'><li data-type='method'><a href="SSSR.html#.areSetsEqual">areSetsEqual</a></li><li data-type='method'><a href="SSSR.html#.bondsToAtoms">bondsToAtoms</a></li><li data-type='method'><a href="SSSR.html#.getBondCount">getBondCount</a></li><li data-type='method'><a href="SSSR.html#.getEdgeCount">getEdgeCount</a></li><li data-type='method'><a href="SSSR.html#.getEdgeList">getEdgeList</a></li><li data-type='method'><a href="SSSR.html#.getPathIncludedDistanceMatrices">getPathIncludedDistanceMatrices</a></li><li data-type='method'><a href="SSSR.html#.getRingCandidates">getRingCandidates</a></li><li data-type='method'><a href="SSSR.html#.getRings">getRings</a></li><li data-type='method'><a href="SSSR.html#.getSSSR">getSSSR</a></li><li data-type='method'><a href="SSSR.html#.isSupersetOf">isSupersetOf</a></li><li data-type='method'><a href="SSSR.html#.matrixToString">matrixToString</a></li><li data-type='method'><a href="SSSR.html#.pathSetsContain">pathSetsContain</a></li></ul></li><li><a href="Vector2.html">Vector2</a><ul class='methods'><li data-type='method'><a href="Vector2.html#add">add</a></li><li data-type='method'><a href="Vector2.html#angle">angle</a></li><li data-type='method'><a href="Vector2.html#clockwise">clockwise</a></li><li data-type='method'><a href="Vector2.html#clone">clone</a></li><li data-type='method'><a href="Vector2.html#distance">distance</a></li><li data-type='method'><a href="Vector2.html#distanceSq">distanceSq</a></li><li data-type='method'><a href="Vector2.html#divide">divide</a></li><li data-type='method'><a href="Vector2.html#getRotateAwayFromAngle">getRotateAwayFromAngle</a></li><li data-type='method'><a href="Vector2.html#getRotateToAngle">getRotateToAngle</a></li><li data-type='method'><a href="Vector2.html#getRotateTowardsAngle">getRotateTowardsAngle</a></li><li data-type='method'><a href="Vector2.html#invert">invert</a></li><li data-type='method'><a href="Vector2.html#isInPolygon">isInPolygon</a></li><li data-type='method'><a href="Vector2.html#length">length</a></li><li data-type='method'><a href="Vector2.html#lengthSq">lengthSq</a></li><li data-type='method'><a href="Vector2.html#multiply">multiply</a></li><li data-type='method'><a href="Vector2.html#multiplyScalar">multiplyScalar</a></li><li data-type='method'><a href="Vector2.html#normalize">normalize</a></li><li data-type='method'><a href="Vector2.html#normalized">normalized</a></li><li data-type='method'><a href="Vector2.html#relativeClockwise">relativeClockwise</a></li><li data-type='method'><a href="Vector2.html#rotate">rotate</a></li><li data-type='method'><a href="Vector2.html#rotateAround">rotateAround</a></li><li data-type='method'><a href="Vector2.html#rotateAwayFrom">rotateAwayFrom</a></li><li data-type='method'><a href="Vector2.html#rotateTo">rotateTo</a></li><li data-type='method'><a href="Vector2.html#sameSideAs">sameSideAs</a></li><li data-type='method'><a href="Vector2.html#subtract">subtract</a></li><li data-type='method'><a href="Vector2.html#toString">toString</a></li><li data-type='method'><a href="Vector2.html#whichSide">whichSide</a></li><li data-type='method'><a href="Vector2.html#.add">add</a></li><li data-type='method'><a href="Vector2.html#.angle">angle</a></li><li data-type='method'><a href="Vector2.html#.averageDirection">averageDirection</a></li><li data-type='method'><a href="Vector2.html#.divide">divide</a></li><li data-type='method'><a href="Vector2.html#.divideScalar">divideScalar</a></li><li data-type='method'><a href="Vector2.html#.dot">dot</a></li><li data-type='method'><a href="Vector2.html#.midpoint">midpoint</a></li><li data-type='method'><a href="Vector2.html#.multiply">multiply</a></li><li data-type='method'><a href="Vector2.html#.multiplyScalar">multiplyScalar</a></li><li data-type='method'><a href="Vector2.html#.normals">normals</a></li><li data-type='method'><a href="Vector2.html#.scalarProjection">scalarProjection</a></li><li data-type='method'><a href="Vector2.html#.subtract">subtract</a></li><li data-type='method'><a href="Vector2.html#.threePointangle">threePointangle</a></li><li data-type='method'><a href="Vector2.html#.units">units</a></li></ul></li><li><a href="Vertex.html">Vertex</a><ul class='methods'><li data-type='method'><a href="Vertex.html#addChild">addChild</a></li><li data-type='method'><a href="Vertex.html#addRingbondChild">addRingbondChild</a></li><li data-type='method'><a href="Vertex.html#clone">clone</a></li><li data-type='method'><a href="Vertex.html#equals">equals</a></li><li data-type='method'><a href="Vertex.html#getAngle">getAngle</a></li><li data-type='method'><a href="Vertex.html#getDrawnNeighbours">getDrawnNeighbours</a></li><li data-type='method'><a href="Vertex.html#getNeighbourCount">getNeighbourCount</a></li><li data-type='method'><a href="Vertex.html#getNeighbours">getNeighbours</a></li><li data-type='method'><a href="Vertex.html#getNextInRing">getNextInRing</a></li><li data-type='method'><a href="Vertex.html#getSpanningTreeNeighbours">getSpanningTreeNeighbours</a></li><li data-type='method'><a href="Vertex.html#getTextDirection">getTextDirection</a></li><li data-type='method'><a href="Vertex.html#isTerminal">isTerminal</a></li><li data-type='method'><a href="Vertex.html#setParentVertexId">setParentVertexId</a></li><li data-type='method'><a href="Vertex.html#setPosition">setPosition</a></li><li data-type='method'><a href="Vertex.html#setPositionFromVector">setPositionFromVector</a></li></ul></li></ul><h3>Global</h3><ul><li><a href="global.html#getChargeText">getChargeText</a></li></ul>
</nav>

<div id="main">
    
    <h1 class="page-title">SvgDrawer.js</h1>
    

    



    
    <section>
        <article>
            <pre class="prettyprint source linenums"><code>// we use the drawer to do all the preprocessing. then we take over the drawing
// portion to output to svg
const ArrayHelper = require('./ArrayHelper');
const Atom = require('./Atom');
const DrawerBase = require('./DrawerBase');
const Graph = require('./Graph');
const Line = require('./Line');
const SvgWrapper = require('./SvgWrapper');
const ThemeManager = require('./ThemeManager');
const Vector2 = require('./Vector2');

class SvgDrawer {
  constructor(options, clear = true) {
    this.preprocessor = new DrawerBase(options);
    this.opts = this.preprocessor.opts;
    this.clear = clear;
  }

  /**
   * Draws the parsed smiles data to an svg element.
   *
   * @param {Object} data The tree returned by the smiles parser.
   * @param {(String|HTMLElement)} target The id of the HTML svg element the structure is drawn to - or the element itself.
   * @param {String} themeName='dark' The name of the theme to use. Built-in themes are 'light' and 'dark'.
   * @param {Boolean} infoOnly=false Only output info on the molecule without drawing anything to the canvas.

   * @returns {Oject} The dimensions of the drawing in { width, height }
   */
  draw(data, target, themeName = 'light', infoOnly = false) {
    if (typeof target === 'string' || target instanceof String) {
      target = document.getElementById(target);
    } else if (target === null) {
      target = document.createElementNS('http://www.w3.org/2000/svg', 'svg');
    }

    let preprocessor = this.preprocessor;

    preprocessor.initDraw(data, themeName, infoOnly);

    if (!infoOnly) {
      this.themeManager = new ThemeManager(this.opts.themes, themeName);
      this.svgWrapper = new SvgWrapper(this.themeManager, target, this.opts, this.clear);
    }

    preprocessor.processGraph();

    // Set the canvas to the appropriate size
    this.svgWrapper.determineDimensions(preprocessor.graph.vertices);

    // Do the actual drawing
    this.drawEdges(preprocessor.opts.debug);
    this.drawVertices(preprocessor.opts.debug);

    if (preprocessor.opts.debug) {
      console.log(preprocessor.graph);
      console.log(preprocessor.rings);
      console.log(preprocessor.ringConnections);
    }

    this.svgWrapper.constructSvg();
    return target;
  }

  /**
   * Draws a ring inside a provided ring, indicating aromaticity.
   *
   * @param {Ring} ring A ring.
   */
  drawAromaticityRing(ring) {
    let svgWrapper = this.svgWrapper;
    svgWrapper.drawRing(ring.center.x, ring.center.y, ring.getSize());
  }

  /**
   * Draw the actual edges as bonds.
   *
   * @param {Boolean} debug A boolean indicating whether or not to draw debug helpers.
   */
  drawEdges(debug) {
    let preprocessor = this.preprocessor,
      graph = preprocessor.graph,
      rings = preprocessor.rings,
      drawn = Array(this.preprocessor.graph.edges.length);

    drawn.fill(false);

    graph.traverseBF(0, vertex => {
      let edges = graph.getEdges(vertex.id);
      for (var i = 0; i &lt; edges.length; i++) {
        let edgeId = edges[i];
        if (!drawn[edgeId]) {
          drawn[edgeId] = true;
          this.drawEdge(edgeId, debug);
        }
      }
    });

    // Draw ring for implicitly defined aromatic rings
    if (!this.bridgedRing) {
      for (var i = 0; i &lt; rings.length; i++) {
        let ring = rings[i];

        //TODO: uses canvas ctx to draw... need to update this to SVG
        if (preprocessor.isRingAromatic(ring)) {
          this.drawAromaticityRing(ring);
        }
      }
    }
  }

  /**
   * Draw the an edge as a bond.
   *
   * @param {Number} edgeId An edge id.
   * @param {Boolean} debug A boolean indicating whether or not to draw debug helpers.
   */
  drawEdge(edgeId, debug) {
    let preprocessor = this.preprocessor,
      opts = preprocessor.opts,
      svgWrapper = this.svgWrapper,
      edge = preprocessor.graph.edges[edgeId],
      vertexA = preprocessor.graph.vertices[edge.sourceId],
      vertexB = preprocessor.graph.vertices[edge.targetId],
      elementA = vertexA.value.element,
      elementB = vertexB.value.element;

    if ((!vertexA.value.isDrawn || !vertexB.value.isDrawn) &amp;&amp; preprocessor.opts.atomVisualization === 'default') {
      return;
    }

    let a = vertexA.position,
      b = vertexB.position,
      normals = preprocessor.getEdgeNormals(edge),
      // Create a point on each side of the line
      sides = ArrayHelper.clone(normals);

    sides[0].multiplyScalar(10).add(a);
    sides[1].multiplyScalar(10).add(a);

    if (edge.bondType === '=' || preprocessor.getRingbondType(vertexA, vertexB) === '=' ||
      (edge.isPartOfAromaticRing &amp;&amp; preprocessor.bridgedRing)) {
      // Always draw double bonds inside the ring
      let inRing = preprocessor.areVerticesInSameRing(vertexA, vertexB);
      let s = preprocessor.chooseSide(vertexA, vertexB, sides);

      if (inRing) {
        // Always draw double bonds inside a ring
        // if the bond is shared by two rings, it is drawn in the larger
        // problem: smaller ring is aromatic, bond is still drawn in larger -> fix this
        let lcr = preprocessor.getLargestOrAromaticCommonRing(vertexA, vertexB);
        let center = lcr.center;

        normals[0].multiplyScalar(opts.bondSpacing);
        normals[1].multiplyScalar(opts.bondSpacing);

        // Choose the normal that is on the same side as the center
        let line = null;

        if (center.sameSideAs(vertexA.position, vertexB.position, Vector2.add(a, normals[0]))) {
          line = new Line(Vector2.add(a, normals[0]), Vector2.add(b, normals[0]), elementA, elementB);
        } else {
          line = new Line(Vector2.add(a, normals[1]), Vector2.add(b, normals[1]), elementA, elementB);
        }

        line.shorten(opts.bondLength - opts.shortBondLength * opts.bondLength);

        // The shortened edge
        if (edge.isPartOfAromaticRing) {
          // preprocessor.canvasWrapper.drawLine(line, true);
          svgWrapper.drawLine(line, true);
        } else {
          // preprocessor.canvasWrapper.drawLine(line);
          svgWrapper.drawLine(line);
        }

        svgWrapper.drawLine(new Line(a, b, elementA, elementB));
      } else if ((edge.center || vertexA.isTerminal() &amp;&amp; vertexB.isTerminal()) ||
        (s.anCount == 0 &amp;&amp; s.bnCount > 1 || s.bnCount == 0 &amp;&amp; s.anCount > 1)) {
        this.multiplyNormals(normals, opts.halfBondSpacing);

        let lineA = new Line(Vector2.add(a, normals[0]), Vector2.add(b, normals[0]), elementA, elementB),
          lineB = new Line(Vector2.add(a, normals[1]), Vector2.add(b, normals[1]), elementA, elementB);

        svgWrapper.drawLine(lineA);
        svgWrapper.drawLine(lineB);
      } else if ((s.sideCount[0] > s.sideCount[1]) ||
        (s.totalSideCount[0] > s.totalSideCount[1])) {
        this.multiplyNormals(normals, opts.bondSpacing);

        let line = new Line(Vector2.add(a, normals[0]), Vector2.add(b, normals[0]), elementA, elementB);

        line.shorten(opts.bondLength - opts.shortBondLength * opts.bondLength);

        svgWrapper.drawLine(line);
        svgWrapper.drawLine(new Line(a, b, elementA, elementB));
      } else if ((s.sideCount[0] &lt; s.sideCount[1]) ||
        (s.totalSideCount[0] &lt;= s.totalSideCount[1])) {
        this.multiplyNormals(normals, opts.bondSpacing);

        let line = new Line(Vector2.add(a, normals[1]), Vector2.add(b, normals[1]), elementA, elementB);

        line.shorten(opts.bondLength - opts.shortBondLength * opts.bondLength);
        svgWrapper.drawLine(line);
        svgWrapper.drawLine(new Line(a, b, elementA, elementB));
      }
    } else if (edge.bondType === '#') {
      normals[0].multiplyScalar(opts.bondSpacing / 1.5);
      normals[1].multiplyScalar(opts.bondSpacing / 1.5);

      let lineA = new Line(Vector2.add(a, normals[0]), Vector2.add(b, normals[0]), elementA, elementB);
      let lineB = new Line(Vector2.add(a, normals[1]), Vector2.add(b, normals[1]), elementA, elementB);

      svgWrapper.drawLine(lineA);
      svgWrapper.drawLine(lineB);
      svgWrapper.drawLine(new Line(a, b, elementA, elementB));
    } else if (edge.bondType === '.') {
      // TODO: Something... maybe... version 2?
    } else {
      let isChiralCenterA = vertexA.value.isStereoCenter;
      let isChiralCenterB = vertexB.value.isStereoCenter;

      if (edge.wedge === 'up') {
        svgWrapper.drawWedge(new Line(a, b, elementA, elementB, isChiralCenterA, isChiralCenterB));
      } else if (edge.wedge === 'down') {
        svgWrapper.drawDashedWedge(new Line(a, b, elementA, elementB, isChiralCenterA, isChiralCenterB));
      } else {
        svgWrapper.drawLine(new Line(a, b, elementA, elementB, isChiralCenterA, isChiralCenterB));
      }
    }

    if (debug) {
      let midpoint = Vector2.midpoint(a, b);
      svgWrapper.drawDebugText(midpoint.x, midpoint.y, 'e: ' + edgeId);
    }
  }

  /**
   * Draws the vertices representing atoms to the canvas.
   *
   * @param {Boolean} debug A boolean indicating whether or not to draw debug messages to the canvas.
   */
  drawVertices(debug) {
    let preprocessor = this.preprocessor,
      opts = preprocessor.opts,
      graph = preprocessor.graph,
      rings = preprocessor.rings,
      svgWrapper = this.svgWrapper;

    var i = graph.vertices.length;
    for (var i = 0; i &lt; graph.vertices.length; i++) {
      let vertex = graph.vertices[i];
      let atom = vertex.value;
      let charge = 0;
      let isotope = 0;
      let bondCount = vertex.value.bondCount;
      let element = atom.element;
      let hydrogens = Atom.maxBonds[element] - bondCount;
      let dir = vertex.getTextDirection(graph.vertices);
      let isTerminal = opts.terminalCarbons || element !== 'C' || atom.hasAttachedPseudoElements ? vertex.isTerminal() : false;
      let isCarbon = atom.element === 'C';

      // This is a HACK to remove all hydrogens from nitrogens in aromatic rings, as this
      // should be the most common state. This has to be fixed by kekulization
      if (atom.element === 'N' &amp;&amp; atom.isPartOfAromaticRing) {
        hydrogens = 0;
      }

      if (atom.bracket) {
        hydrogens = atom.bracket.hcount;
        charge = atom.bracket.charge;
        isotope = atom.bracket.isotope;
      }

      if (opts.atomVisualization === 'allballs') {
        svgWrapper.drawBall(vertex.position.x, vertex.position.y, element);
      } else if ((atom.isDrawn &amp;&amp; (!isCarbon || atom.drawExplicit || isTerminal || atom.hasAttachedPseudoElements)) || graph.vertices.length === 1) {
        if (opts.atomVisualization === 'default') {
          svgWrapper.drawText(vertex.position.x, vertex.position.y,
            element, hydrogens, dir, isTerminal, charge, isotope, atom.getAttachedPseudoElements());
        } else if (opts.atomVisualization === 'balls') {
          svgWrapper.drawBall(vertex.position.x, vertex.position.y, element);
        }
      } else if (vertex.getNeighbourCount() === 2 &amp;&amp; vertex.forcePositioned == true) {
        // If there is a carbon which bonds are in a straight line, draw a dot
        let a = graph.vertices[vertex.neighbours[0]].position;
        let b = graph.vertices[vertex.neighbours[1]].position;
        let angle = Vector2.threePointangle(vertex.position, a, b);

        if (Math.abs(Math.PI - angle) &lt; 0.1) {
          svgWrapper.drawPoint(vertex.position.x, vertex.position.y, element);
        }
      }

      if (debug) {
        let value = 'v: ' + vertex.id + ' ' + ArrayHelper.print(atom.ringbonds);
        svgWrapper.drawDebugText(vertex.position.x, vertex.position.y, value);
      }
      // else {
      //   svgWrapper.drawDebugText(vertex.position.x, vertex.position.y, vertex.value.chirality);
      // }
    }

    // Draw the ring centers for debug purposes
    if (opts.debug) {
      for (var i = 0; i &lt; rings.length; i++) {
        let center = rings[i].center;
        svgWrapper.drawDebugPoint(center.x, center.y, 'r: ' + rings[i].id);
      }
    }
  }

  /**
   * Returns the total overlap score of the current molecule.
   *
   * @returns {Number} The overlap score.
   */
  getTotalOverlapScore() {
    return this.preprocessor.getTotalOverlapScore();
  }

  /**
   * Returns the molecular formula of the loaded molecule as a string.
   *
   * @returns {String} The molecular formula.
   */
  getMolecularFormula() {
    return this.preprocessor.getMolecularFormula();
  }

  /**
   * @param {Array} normals list of normals to multiply
   * @param {Number} spacing value to multiply normals by
   */
  multiplyNormals(normals, spacing) {
    normals[0].multiplyScalar(spacing);
    normals[1].multiplyScalar(spacing);
  }
}

module.exports = SvgDrawer;
</code></pre>
        </article>
    </section>




    
    
</div>

<br class="clear">

<footer>
<<<<<<< HEAD
    Documentation generated by <a href="https://github.com/jsdoc3/jsdoc">JSDoc 3.6.10</a> on Sun Apr 03 2022 11:15:25 GMT+0200 (Central European Summer Time) using the <a href="https://github.com/clenemt/docdash">docdash</a> theme.
=======
    Documentation generated by <a href="https://github.com/jsdoc3/jsdoc">JSDoc 3.6.10</a> on Sun Apr 03 2022 22:07:19 GMT+0200 (Central European Summer Time) using the <a href="https://github.com/clenemt/docdash">docdash</a> theme.
>>>>>>> c8bc2f74
</footer>

<script>prettyPrint();</script>
<script src="scripts/polyfill.js"></script>
<script src="scripts/linenumber.js"></script>



</body>
</html><|MERGE_RESOLUTION|>--- conflicted
+++ resolved
@@ -42,346 +42,345 @@
     
     <section>
         <article>
-            <pre class="prettyprint source linenums"><code>// we use the drawer to do all the preprocessing. then we take over the drawing
-// portion to output to svg
-const ArrayHelper = require('./ArrayHelper');
-const Atom = require('./Atom');
-const DrawerBase = require('./DrawerBase');
-const Graph = require('./Graph');
-const Line = require('./Line');
-const SvgWrapper = require('./SvgWrapper');
-const ThemeManager = require('./ThemeManager');
-const Vector2 = require('./Vector2');
-
-class SvgDrawer {
-  constructor(options, clear = true) {
-    this.preprocessor = new DrawerBase(options);
-    this.opts = this.preprocessor.opts;
-    this.clear = clear;
-  }
-
-  /**
-   * Draws the parsed smiles data to an svg element.
-   *
-   * @param {Object} data The tree returned by the smiles parser.
-   * @param {(String|HTMLElement)} target The id of the HTML svg element the structure is drawn to - or the element itself.
-   * @param {String} themeName='dark' The name of the theme to use. Built-in themes are 'light' and 'dark'.
-   * @param {Boolean} infoOnly=false Only output info on the molecule without drawing anything to the canvas.
-
-   * @returns {Oject} The dimensions of the drawing in { width, height }
-   */
-  draw(data, target, themeName = 'light', infoOnly = false) {
-    if (typeof target === 'string' || target instanceof String) {
-      target = document.getElementById(target);
-    } else if (target === null) {
-      target = document.createElementNS('http://www.w3.org/2000/svg', 'svg');
-    }
-
-    let preprocessor = this.preprocessor;
-
-    preprocessor.initDraw(data, themeName, infoOnly);
-
-    if (!infoOnly) {
-      this.themeManager = new ThemeManager(this.opts.themes, themeName);
-      this.svgWrapper = new SvgWrapper(this.themeManager, target, this.opts, this.clear);
-    }
-
-    preprocessor.processGraph();
-
-    // Set the canvas to the appropriate size
-    this.svgWrapper.determineDimensions(preprocessor.graph.vertices);
-
-    // Do the actual drawing
-    this.drawEdges(preprocessor.opts.debug);
-    this.drawVertices(preprocessor.opts.debug);
-
-    if (preprocessor.opts.debug) {
-      console.log(preprocessor.graph);
-      console.log(preprocessor.rings);
-      console.log(preprocessor.ringConnections);
-    }
-
-    this.svgWrapper.constructSvg();
-    return target;
-  }
-
-  /**
-   * Draws a ring inside a provided ring, indicating aromaticity.
-   *
-   * @param {Ring} ring A ring.
-   */
-  drawAromaticityRing(ring) {
-    let svgWrapper = this.svgWrapper;
-    svgWrapper.drawRing(ring.center.x, ring.center.y, ring.getSize());
-  }
-
-  /**
-   * Draw the actual edges as bonds.
-   *
-   * @param {Boolean} debug A boolean indicating whether or not to draw debug helpers.
-   */
-  drawEdges(debug) {
-    let preprocessor = this.preprocessor,
-      graph = preprocessor.graph,
-      rings = preprocessor.rings,
-      drawn = Array(this.preprocessor.graph.edges.length);
-
-    drawn.fill(false);
-
-    graph.traverseBF(0, vertex => {
-      let edges = graph.getEdges(vertex.id);
-      for (var i = 0; i &lt; edges.length; i++) {
-        let edgeId = edges[i];
-        if (!drawn[edgeId]) {
-          drawn[edgeId] = true;
-          this.drawEdge(edgeId, debug);
-        }
-      }
-    });
-
-    // Draw ring for implicitly defined aromatic rings
-    if (!this.bridgedRing) {
-      for (var i = 0; i &lt; rings.length; i++) {
-        let ring = rings[i];
-
-        //TODO: uses canvas ctx to draw... need to update this to SVG
-        if (preprocessor.isRingAromatic(ring)) {
-          this.drawAromaticityRing(ring);
-        }
-      }
-    }
-  }
-
-  /**
-   * Draw the an edge as a bond.
-   *
-   * @param {Number} edgeId An edge id.
-   * @param {Boolean} debug A boolean indicating whether or not to draw debug helpers.
-   */
-  drawEdge(edgeId, debug) {
-    let preprocessor = this.preprocessor,
-      opts = preprocessor.opts,
-      svgWrapper = this.svgWrapper,
-      edge = preprocessor.graph.edges[edgeId],
-      vertexA = preprocessor.graph.vertices[edge.sourceId],
-      vertexB = preprocessor.graph.vertices[edge.targetId],
-      elementA = vertexA.value.element,
-      elementB = vertexB.value.element;
-
-    if ((!vertexA.value.isDrawn || !vertexB.value.isDrawn) &amp;&amp; preprocessor.opts.atomVisualization === 'default') {
-      return;
-    }
-
-    let a = vertexA.position,
-      b = vertexB.position,
-      normals = preprocessor.getEdgeNormals(edge),
-      // Create a point on each side of the line
-      sides = ArrayHelper.clone(normals);
-
-    sides[0].multiplyScalar(10).add(a);
-    sides[1].multiplyScalar(10).add(a);
-
-    if (edge.bondType === '=' || preprocessor.getRingbondType(vertexA, vertexB) === '=' ||
-      (edge.isPartOfAromaticRing &amp;&amp; preprocessor.bridgedRing)) {
-      // Always draw double bonds inside the ring
-      let inRing = preprocessor.areVerticesInSameRing(vertexA, vertexB);
-      let s = preprocessor.chooseSide(vertexA, vertexB, sides);
-
-      if (inRing) {
-        // Always draw double bonds inside a ring
-        // if the bond is shared by two rings, it is drawn in the larger
-        // problem: smaller ring is aromatic, bond is still drawn in larger -> fix this
-        let lcr = preprocessor.getLargestOrAromaticCommonRing(vertexA, vertexB);
-        let center = lcr.center;
-
-        normals[0].multiplyScalar(opts.bondSpacing);
-        normals[1].multiplyScalar(opts.bondSpacing);
-
-        // Choose the normal that is on the same side as the center
-        let line = null;
-
-        if (center.sameSideAs(vertexA.position, vertexB.position, Vector2.add(a, normals[0]))) {
-          line = new Line(Vector2.add(a, normals[0]), Vector2.add(b, normals[0]), elementA, elementB);
-        } else {
-          line = new Line(Vector2.add(a, normals[1]), Vector2.add(b, normals[1]), elementA, elementB);
-        }
-
-        line.shorten(opts.bondLength - opts.shortBondLength * opts.bondLength);
-
-        // The shortened edge
-        if (edge.isPartOfAromaticRing) {
-          // preprocessor.canvasWrapper.drawLine(line, true);
-          svgWrapper.drawLine(line, true);
-        } else {
-          // preprocessor.canvasWrapper.drawLine(line);
-          svgWrapper.drawLine(line);
-        }
-
-        svgWrapper.drawLine(new Line(a, b, elementA, elementB));
-      } else if ((edge.center || vertexA.isTerminal() &amp;&amp; vertexB.isTerminal()) ||
-        (s.anCount == 0 &amp;&amp; s.bnCount > 1 || s.bnCount == 0 &amp;&amp; s.anCount > 1)) {
-        this.multiplyNormals(normals, opts.halfBondSpacing);
-
-        let lineA = new Line(Vector2.add(a, normals[0]), Vector2.add(b, normals[0]), elementA, elementB),
-          lineB = new Line(Vector2.add(a, normals[1]), Vector2.add(b, normals[1]), elementA, elementB);
-
-        svgWrapper.drawLine(lineA);
-        svgWrapper.drawLine(lineB);
-      } else if ((s.sideCount[0] > s.sideCount[1]) ||
-        (s.totalSideCount[0] > s.totalSideCount[1])) {
-        this.multiplyNormals(normals, opts.bondSpacing);
-
-        let line = new Line(Vector2.add(a, normals[0]), Vector2.add(b, normals[0]), elementA, elementB);
-
-        line.shorten(opts.bondLength - opts.shortBondLength * opts.bondLength);
-
-        svgWrapper.drawLine(line);
-        svgWrapper.drawLine(new Line(a, b, elementA, elementB));
-      } else if ((s.sideCount[0] &lt; s.sideCount[1]) ||
-        (s.totalSideCount[0] &lt;= s.totalSideCount[1])) {
-        this.multiplyNormals(normals, opts.bondSpacing);
-
-        let line = new Line(Vector2.add(a, normals[1]), Vector2.add(b, normals[1]), elementA, elementB);
-
-        line.shorten(opts.bondLength - opts.shortBondLength * opts.bondLength);
-        svgWrapper.drawLine(line);
-        svgWrapper.drawLine(new Line(a, b, elementA, elementB));
-      }
-    } else if (edge.bondType === '#') {
-      normals[0].multiplyScalar(opts.bondSpacing / 1.5);
-      normals[1].multiplyScalar(opts.bondSpacing / 1.5);
-
-      let lineA = new Line(Vector2.add(a, normals[0]), Vector2.add(b, normals[0]), elementA, elementB);
-      let lineB = new Line(Vector2.add(a, normals[1]), Vector2.add(b, normals[1]), elementA, elementB);
-
-      svgWrapper.drawLine(lineA);
-      svgWrapper.drawLine(lineB);
-      svgWrapper.drawLine(new Line(a, b, elementA, elementB));
-    } else if (edge.bondType === '.') {
-      // TODO: Something... maybe... version 2?
-    } else {
-      let isChiralCenterA = vertexA.value.isStereoCenter;
-      let isChiralCenterB = vertexB.value.isStereoCenter;
-
-      if (edge.wedge === 'up') {
-        svgWrapper.drawWedge(new Line(a, b, elementA, elementB, isChiralCenterA, isChiralCenterB));
-      } else if (edge.wedge === 'down') {
-        svgWrapper.drawDashedWedge(new Line(a, b, elementA, elementB, isChiralCenterA, isChiralCenterB));
-      } else {
-        svgWrapper.drawLine(new Line(a, b, elementA, elementB, isChiralCenterA, isChiralCenterB));
-      }
-    }
-
-    if (debug) {
-      let midpoint = Vector2.midpoint(a, b);
-      svgWrapper.drawDebugText(midpoint.x, midpoint.y, 'e: ' + edgeId);
-    }
-  }
-
-  /**
-   * Draws the vertices representing atoms to the canvas.
-   *
-   * @param {Boolean} debug A boolean indicating whether or not to draw debug messages to the canvas.
-   */
-  drawVertices(debug) {
-    let preprocessor = this.preprocessor,
-      opts = preprocessor.opts,
-      graph = preprocessor.graph,
-      rings = preprocessor.rings,
-      svgWrapper = this.svgWrapper;
-
-    var i = graph.vertices.length;
-    for (var i = 0; i &lt; graph.vertices.length; i++) {
-      let vertex = graph.vertices[i];
-      let atom = vertex.value;
-      let charge = 0;
-      let isotope = 0;
-      let bondCount = vertex.value.bondCount;
-      let element = atom.element;
-      let hydrogens = Atom.maxBonds[element] - bondCount;
-      let dir = vertex.getTextDirection(graph.vertices);
-      let isTerminal = opts.terminalCarbons || element !== 'C' || atom.hasAttachedPseudoElements ? vertex.isTerminal() : false;
-      let isCarbon = atom.element === 'C';
-
-      // This is a HACK to remove all hydrogens from nitrogens in aromatic rings, as this
-      // should be the most common state. This has to be fixed by kekulization
-      if (atom.element === 'N' &amp;&amp; atom.isPartOfAromaticRing) {
-        hydrogens = 0;
-      }
-
-      if (atom.bracket) {
-        hydrogens = atom.bracket.hcount;
-        charge = atom.bracket.charge;
-        isotope = atom.bracket.isotope;
-      }
-
-      if (opts.atomVisualization === 'allballs') {
-        svgWrapper.drawBall(vertex.position.x, vertex.position.y, element);
-      } else if ((atom.isDrawn &amp;&amp; (!isCarbon || atom.drawExplicit || isTerminal || atom.hasAttachedPseudoElements)) || graph.vertices.length === 1) {
-        if (opts.atomVisualization === 'default') {
-          svgWrapper.drawText(vertex.position.x, vertex.position.y,
-            element, hydrogens, dir, isTerminal, charge, isotope, atom.getAttachedPseudoElements());
-        } else if (opts.atomVisualization === 'balls') {
-          svgWrapper.drawBall(vertex.position.x, vertex.position.y, element);
-        }
-      } else if (vertex.getNeighbourCount() === 2 &amp;&amp; vertex.forcePositioned == true) {
-        // If there is a carbon which bonds are in a straight line, draw a dot
-        let a = graph.vertices[vertex.neighbours[0]].position;
-        let b = graph.vertices[vertex.neighbours[1]].position;
-        let angle = Vector2.threePointangle(vertex.position, a, b);
-
-        if (Math.abs(Math.PI - angle) &lt; 0.1) {
-          svgWrapper.drawPoint(vertex.position.x, vertex.position.y, element);
-        }
-      }
-
-      if (debug) {
-        let value = 'v: ' + vertex.id + ' ' + ArrayHelper.print(atom.ringbonds);
-        svgWrapper.drawDebugText(vertex.position.x, vertex.position.y, value);
-      }
-      // else {
-      //   svgWrapper.drawDebugText(vertex.position.x, vertex.position.y, vertex.value.chirality);
-      // }
-    }
-
-    // Draw the ring centers for debug purposes
-    if (opts.debug) {
-      for (var i = 0; i &lt; rings.length; i++) {
-        let center = rings[i].center;
-        svgWrapper.drawDebugPoint(center.x, center.y, 'r: ' + rings[i].id);
-      }
-    }
-  }
-
-  /**
-   * Returns the total overlap score of the current molecule.
-   *
-   * @returns {Number} The overlap score.
-   */
-  getTotalOverlapScore() {
-    return this.preprocessor.getTotalOverlapScore();
-  }
-
-  /**
-   * Returns the molecular formula of the loaded molecule as a string.
-   *
-   * @returns {String} The molecular formula.
-   */
-  getMolecularFormula() {
-    return this.preprocessor.getMolecularFormula();
-  }
-
-  /**
-   * @param {Array} normals list of normals to multiply
-   * @param {Number} spacing value to multiply normals by
-   */
-  multiplyNormals(normals, spacing) {
-    normals[0].multiplyScalar(spacing);
-    normals[1].multiplyScalar(spacing);
-  }
-}
-
-module.exports = SvgDrawer;
+            <pre class="prettyprint source linenums"><code>// we use the drawer to do all the preprocessing. then we take over the drawing
+// portion to output to svg
+const ArrayHelper = require('./ArrayHelper');
+const Atom = require('./Atom');
+const DrawerBase = require('./DrawerBase');
+const Graph = require('./Graph');
+const Line = require('./Line');
+const SvgWrapper = require('./SvgWrapper');
+const ThemeManager = require('./ThemeManager');
+const Vector2 = require('./Vector2');
+
+class SvgDrawer {
+  constructor(options) {
+    this.preprocessor = new DrawerBase(options);
+    this.opts = this.preprocessor.opts;
+  }
+
+  /**
+   * Draws the parsed smiles data to an svg element.
+   *
+   * @param {Object} data The tree returned by the smiles parser.
+   * @param {(String|HTMLElement)} target The id of the HTML svg element the structure is drawn to - or the element itself.
+   * @param {String} themeName='dark' The name of the theme to use. Built-in themes are 'light' and 'dark'.
+   * @param {Boolean} infoOnly=false Only output info on the molecule without drawing anything to the canvas.
+
+   * @returns {Oject} The dimensions of the drawing in { width, height }
+   */
+  draw(data, target, themeName = 'light', infoOnly = false) {
+    if (typeof target === 'string' || target instanceof String) {
+      target = document.getElementById(target);
+    } else if (target === null) {
+      target = document.createElementNS('http://www.w3.org/2000/svg', 'svg');
+    }
+
+    let preprocessor = this.preprocessor;
+
+    preprocessor.initDraw(data, themeName, infoOnly);
+
+    if (!infoOnly) {
+      this.themeManager = new ThemeManager(this.opts.themes, themeName);
+      this.svgWrapper = new SvgWrapper(this.themeManager, target, this.opts);
+    }
+
+    preprocessor.processGraph();
+
+    // Set the canvas to the appropriate size
+    this.svgWrapper.determineDimensions(preprocessor.graph.vertices);
+
+    // Do the actual drawing
+    this.drawEdges(preprocessor.opts.debug);
+    this.drawVertices(preprocessor.opts.debug);
+
+    if (preprocessor.opts.debug) {
+      console.log(preprocessor.graph);
+      console.log(preprocessor.rings);
+      console.log(preprocessor.ringConnections);
+    }
+
+    this.svgWrapper.constructSvg();
+    return target;
+  }
+
+  /**
+   * Draws a ring inside a provided ring, indicating aromaticity.
+   *
+   * @param {Ring} ring A ring.
+   */
+  drawAromaticityRing(ring) {
+    let svgWrapper = this.svgWrapper;
+    svgWrapper.drawRing(ring.center.x, ring.center.y, ring.getSize());
+  }
+
+  /**
+   * Draw the actual edges as bonds.
+   *
+   * @param {Boolean} debug A boolean indicating whether or not to draw debug helpers.
+   */
+  drawEdges(debug) {
+    let preprocessor = this.preprocessor,
+      graph = preprocessor.graph,
+      rings = preprocessor.rings,
+      drawn = Array(this.preprocessor.graph.edges.length);
+
+    drawn.fill(false);
+
+    graph.traverseBF(0, vertex => {
+      let edges = graph.getEdges(vertex.id);
+      for (var i = 0; i &lt; edges.length; i++) {
+        let edgeId = edges[i];
+        if (!drawn[edgeId]) {
+          drawn[edgeId] = true;
+          this.drawEdge(edgeId, debug);
+        }
+      }
+    });
+
+    // Draw ring for implicitly defined aromatic rings
+    if (!this.bridgedRing) {
+      for (var i = 0; i &lt; rings.length; i++) {
+        let ring = rings[i];
+
+        //TODO: uses canvas ctx to draw... need to update this to SVG
+        if (preprocessor.isRingAromatic(ring)) {
+          this.drawAromaticityRing(ring);
+        }
+      }
+    }
+  }
+
+  /**
+   * Draw the an edge as a bond.
+   *
+   * @param {Number} edgeId An edge id.
+   * @param {Boolean} debug A boolean indicating whether or not to draw debug helpers.
+   */
+  drawEdge(edgeId, debug) {
+    let preprocessor = this.preprocessor,
+      opts = preprocessor.opts,
+      svgWrapper = this.svgWrapper,
+      edge = preprocessor.graph.edges[edgeId],
+      vertexA = preprocessor.graph.vertices[edge.sourceId],
+      vertexB = preprocessor.graph.vertices[edge.targetId],
+      elementA = vertexA.value.element,
+      elementB = vertexB.value.element;
+
+    if ((!vertexA.value.isDrawn || !vertexB.value.isDrawn) &amp;&amp; preprocessor.opts.atomVisualization === 'default') {
+      return;
+    }
+
+    let a = vertexA.position,
+      b = vertexB.position,
+      normals = preprocessor.getEdgeNormals(edge),
+      // Create a point on each side of the line
+      sides = ArrayHelper.clone(normals);
+
+    sides[0].multiplyScalar(10).add(a);
+    sides[1].multiplyScalar(10).add(a);
+
+    if (edge.bondType === '=' || preprocessor.getRingbondType(vertexA, vertexB) === '=' ||
+      (edge.isPartOfAromaticRing &amp;&amp; preprocessor.bridgedRing)) {
+      // Always draw double bonds inside the ring
+      let inRing = preprocessor.areVerticesInSameRing(vertexA, vertexB);
+      let s = preprocessor.chooseSide(vertexA, vertexB, sides);
+
+      if (inRing) {
+        // Always draw double bonds inside a ring
+        // if the bond is shared by two rings, it is drawn in the larger
+        // problem: smaller ring is aromatic, bond is still drawn in larger -> fix this
+        let lcr = preprocessor.getLargestOrAromaticCommonRing(vertexA, vertexB);
+        let center = lcr.center;
+
+        normals[0].multiplyScalar(opts.bondSpacing);
+        normals[1].multiplyScalar(opts.bondSpacing);
+
+        // Choose the normal that is on the same side as the center
+        let line = null;
+
+        if (center.sameSideAs(vertexA.position, vertexB.position, Vector2.add(a, normals[0]))) {
+          line = new Line(Vector2.add(a, normals[0]), Vector2.add(b, normals[0]), elementA, elementB);
+        } else {
+          line = new Line(Vector2.add(a, normals[1]), Vector2.add(b, normals[1]), elementA, elementB);
+        }
+
+        line.shorten(opts.bondLength - opts.shortBondLength * opts.bondLength);
+
+        // The shortened edge
+        if (edge.isPartOfAromaticRing) {
+          // preprocessor.canvasWrapper.drawLine(line, true);
+          svgWrapper.drawLine(line, true);
+        } else {
+          // preprocessor.canvasWrapper.drawLine(line);
+          svgWrapper.drawLine(line);
+        }
+
+        svgWrapper.drawLine(new Line(a, b, elementA, elementB));
+      } else if ((edge.center || vertexA.isTerminal() &amp;&amp; vertexB.isTerminal()) ||
+        (s.anCount == 0 &amp;&amp; s.bnCount > 1 || s.bnCount == 0 &amp;&amp; s.anCount > 1)) {
+        this.multiplyNormals(normals, opts.halfBondSpacing);
+
+        let lineA = new Line(Vector2.add(a, normals[0]), Vector2.add(b, normals[0]), elementA, elementB),
+          lineB = new Line(Vector2.add(a, normals[1]), Vector2.add(b, normals[1]), elementA, elementB);
+
+        svgWrapper.drawLine(lineA);
+        svgWrapper.drawLine(lineB);
+      } else if ((s.sideCount[0] > s.sideCount[1]) ||
+        (s.totalSideCount[0] > s.totalSideCount[1])) {
+        this.multiplyNormals(normals, opts.bondSpacing);
+
+        let line = new Line(Vector2.add(a, normals[0]), Vector2.add(b, normals[0]), elementA, elementB);
+
+        line.shorten(opts.bondLength - opts.shortBondLength * opts.bondLength);
+
+        svgWrapper.drawLine(line);
+        svgWrapper.drawLine(new Line(a, b, elementA, elementB));
+      } else if ((s.sideCount[0] &lt; s.sideCount[1]) ||
+        (s.totalSideCount[0] &lt;= s.totalSideCount[1])) {
+        this.multiplyNormals(normals, opts.bondSpacing);
+
+        let line = new Line(Vector2.add(a, normals[1]), Vector2.add(b, normals[1]), elementA, elementB);
+
+        line.shorten(opts.bondLength - opts.shortBondLength * opts.bondLength);
+        svgWrapper.drawLine(line);
+        svgWrapper.drawLine(new Line(a, b, elementA, elementB));
+      }
+    } else if (edge.bondType === '#') {
+      normals[0].multiplyScalar(opts.bondSpacing / 1.5);
+      normals[1].multiplyScalar(opts.bondSpacing / 1.5);
+
+      let lineA = new Line(Vector2.add(a, normals[0]), Vector2.add(b, normals[0]), elementA, elementB);
+      let lineB = new Line(Vector2.add(a, normals[1]), Vector2.add(b, normals[1]), elementA, elementB);
+
+      svgWrapper.drawLine(lineA);
+      svgWrapper.drawLine(lineB);
+      svgWrapper.drawLine(new Line(a, b, elementA, elementB));
+    } else if (edge.bondType === '.') {
+      // TODO: Something... maybe... version 2?
+    } else {
+      let isChiralCenterA = vertexA.value.isStereoCenter;
+      let isChiralCenterB = vertexB.value.isStereoCenter;
+
+      if (edge.wedge === 'up') {
+        svgWrapper.drawWedge(new Line(a, b, elementA, elementB, isChiralCenterA, isChiralCenterB));
+      } else if (edge.wedge === 'down') {
+        svgWrapper.drawDashedWedge(new Line(a, b, elementA, elementB, isChiralCenterA, isChiralCenterB));
+      } else {
+        svgWrapper.drawLine(new Line(a, b, elementA, elementB, isChiralCenterA, isChiralCenterB));
+      }
+    }
+
+    if (debug) {
+      let midpoint = Vector2.midpoint(a, b);
+      svgWrapper.drawDebugText(midpoint.x, midpoint.y, 'e: ' + edgeId);
+    }
+  }
+
+  /**
+   * Draws the vertices representing atoms to the canvas.
+   *
+   * @param {Boolean} debug A boolean indicating whether or not to draw debug messages to the canvas.
+   */
+  drawVertices(debug) {
+    let preprocessor = this.preprocessor,
+      opts = preprocessor.opts,
+      graph = preprocessor.graph,
+      rings = preprocessor.rings,
+      svgWrapper = this.svgWrapper;
+
+    var i = graph.vertices.length;
+    for (var i = 0; i &lt; graph.vertices.length; i++) {
+      let vertex = graph.vertices[i];
+      let atom = vertex.value;
+      let charge = 0;
+      let isotope = 0;
+      let bondCount = vertex.value.bondCount;
+      let element = atom.element;
+      let hydrogens = Atom.maxBonds[element] - bondCount;
+      let dir = vertex.getTextDirection(graph.vertices);
+      let isTerminal = opts.terminalCarbons || element !== 'C' || atom.hasAttachedPseudoElements ? vertex.isTerminal() : false;
+      let isCarbon = atom.element === 'C';
+
+      // This is a HACK to remove all hydrogens from nitrogens in aromatic rings, as this
+      // should be the most common state. This has to be fixed by kekulization
+      if (atom.element === 'N' &amp;&amp; atom.isPartOfAromaticRing) {
+        hydrogens = 0;
+      }
+
+      if (atom.bracket) {
+        hydrogens = atom.bracket.hcount;
+        charge = atom.bracket.charge;
+        isotope = atom.bracket.isotope;
+      }
+
+      if (opts.atomVisualization === 'allballs') {
+        svgWrapper.drawBall(vertex.position.x, vertex.position.y, element);
+      } else if ((atom.isDrawn &amp;&amp; (!isCarbon || atom.drawExplicit || isTerminal || atom.hasAttachedPseudoElements)) || graph.vertices.length === 1) {
+        if (opts.atomVisualization === 'default') {
+          svgWrapper.drawText(vertex.position.x, vertex.position.y,
+            element, hydrogens, dir, isTerminal, charge, isotope, atom.getAttachedPseudoElements());
+        } else if (opts.atomVisualization === 'balls') {
+          svgWrapper.drawBall(vertex.position.x, vertex.position.y, element);
+        }
+      } else if (vertex.getNeighbourCount() === 2 &amp;&amp; vertex.forcePositioned == true) {
+        // If there is a carbon which bonds are in a straight line, draw a dot
+        let a = graph.vertices[vertex.neighbours[0]].position;
+        let b = graph.vertices[vertex.neighbours[1]].position;
+        let angle = Vector2.threePointangle(vertex.position, a, b);
+
+        if (Math.abs(Math.PI - angle) &lt; 0.1) {
+          svgWrapper.drawPoint(vertex.position.x, vertex.position.y, element);
+        }
+      }
+
+      if (debug) {
+        let value = 'v: ' + vertex.id + ' ' + ArrayHelper.print(atom.ringbonds);
+        svgWrapper.drawDebugText(vertex.position.x, vertex.position.y, value);
+      }
+      // else {
+      //   svgWrapper.drawDebugText(vertex.position.x, vertex.position.y, vertex.value.chirality);
+      // }
+    }
+
+    // Draw the ring centers for debug purposes
+    if (opts.debug) {
+      for (var i = 0; i &lt; rings.length; i++) {
+        let center = rings[i].center;
+        svgWrapper.drawDebugPoint(center.x, center.y, 'r: ' + rings[i].id);
+      }
+    }
+  }
+
+  /**
+   * Returns the total overlap score of the current molecule.
+   *
+   * @returns {Number} The overlap score.
+   */
+  getTotalOverlapScore() {
+    return this.preprocessor.getTotalOverlapScore();
+  }
+
+  /**
+   * Returns the molecular formula of the loaded molecule as a string.
+   *
+   * @returns {String} The molecular formula.
+   */
+  getMolecularFormula() {
+    return this.preprocessor.getMolecularFormula();
+  }
+
+  /**
+   * @param {Array} normals list of normals to multiply
+   * @param {Number} spacing value to multiply normals by
+   */
+  multiplyNormals(normals, spacing) {
+    normals[0].multiplyScalar(spacing);
+    normals[1].multiplyScalar(spacing);
+  }
+}
+
+module.exports = SvgDrawer;
 </code></pre>
         </article>
     </section>
@@ -396,11 +395,7 @@
 <br class="clear">
 
 <footer>
-<<<<<<< HEAD
-    Documentation generated by <a href="https://github.com/jsdoc3/jsdoc">JSDoc 3.6.10</a> on Sun Apr 03 2022 11:15:25 GMT+0200 (Central European Summer Time) using the <a href="https://github.com/clenemt/docdash">docdash</a> theme.
-=======
     Documentation generated by <a href="https://github.com/jsdoc3/jsdoc">JSDoc 3.6.10</a> on Sun Apr 03 2022 22:07:19 GMT+0200 (Central European Summer Time) using the <a href="https://github.com/clenemt/docdash">docdash</a> theme.
->>>>>>> c8bc2f74
 </footer>
 
 <script>prettyPrint();</script>
